--- conflicted
+++ resolved
@@ -198,14 +198,11 @@
         civetweb-cpp
         ZLIB::ZLIB
         WIL::WIL
-<<<<<<< HEAD
         aws-cpp-sdk-core
         aws-cpp-sdk-cognito-identity
         aws-cpp-sdk-identity-management
-=======
         Microsoft::DirectXMath
         Microsoft::DirectXTK
->>>>>>> ce929688
         RdKafka::rdkafka RdKafka::rdkafka++
         oatpp
         cpuid
