--- conflicted
+++ resolved
@@ -174,11 +174,8 @@
         ${CMAKE_SOURCE_DIR}/deps/libzmq/include
         ${CMAKE_SOURCE_DIR}/deps/libcpuid/libcpuid
         ${CMAKE_SOURCE_DIR}/deps/sentry-native/include
-<<<<<<< HEAD
         ${CMAKE_SOURCE_DIR}/deps/rapidxml
-=======
         ${CMAKE_SOURCE_DIR}/deps/half/include
->>>>>>> 35755bf4
         ${OPENSSL_INCLUDE_DIR}
         ${CARES_INCLUDE_DIR}
         ${FFMPEG_INCLUDE_DIR}
