#include "renderer/d3d11_renderer.h"
#include "shared/errors/error.h"

#ifdef _WIN32
namespace service::renderer {

D3d11Renderer::D3d11Renderer(D3d11SharedContext* shared):
    _shared(shared) {
    // Use a deferred context so multiple renderers can render at the same time.
    _context = _shared->deferredContext();
    _shader = loadShaderFromDisk(std::filesystem::path("simple.vs.fxc"), std::filesystem::path("simple.ps.fxc"));
    if (!_shader) {
        THROW_ERROR("Failed to load shader.");
    }
    _shader->initialize(_shared->device());

    D3D11_BLEND_DESC blendDesc;
    blendDesc.AlphaToCoverageEnable = FALSE;
    blendDesc.IndependentBlendEnable = FALSE;
    blendDesc.RenderTarget[0].BlendEnable = TRUE;
    blendDesc.RenderTarget[0].SrcBlend = D3D11_BLEND_SRC_ALPHA;
    blendDesc.RenderTarget[0].DestBlend = D3D11_BLEND_INV_SRC_ALPHA;
    blendDesc.RenderTarget[0].BlendOp = D3D11_BLEND_OP_ADD;
    blendDesc.RenderTarget[0].SrcBlendAlpha = D3D11_BLEND_ONE;
    blendDesc.RenderTarget[0].DestBlendAlpha = D3D11_BLEND_ZERO;
    blendDesc.RenderTarget[0].BlendOpAlpha = D3D11_BLEND_OP_ADD;
    blendDesc.RenderTarget[0].RenderTargetWriteMask = D3D11_COLOR_WRITE_ENABLE_ALL;
    HRESULT hr = _shared->device()->CreateBlendState(&blendDesc, &_blendState);
    if (hr != S_OK) {
        THROW_ERROR("Failed to create blend state: " << hr);
    }
}

D3d11Renderer::~D3d11Renderer() {
    _shader.reset();
    _models.clear();

    if (_context) {
        _context->Release();
        _context = nullptr;
    }
    
    if (_state) {
        _state->Release();
        _state = nullptr;
    }
}

void D3d11Renderer::refreshRasterizerState() {
    if (_state) {
        _state->Release();
        _state = nullptr;
    }

    D3D11_RASTERIZER_DESC desc = { 0 };
    desc.FillMode = D3D11_FILL_SOLID;
    desc.CullMode = D3D11_CULL_NONE;
    desc.FrontCounterClockwise = false;
    
    if (_shared->device()->CreateRasterizerState(&desc, &_state) != S_OK) {
        THROW_ERROR("Failed to create rasterizer state.");
    }
}

void D3d11Renderer::initializeRenderer(size_t width, size_t height) {
    _viewport.TopLeftX = 0.f;
    _viewport.TopLeftY = 0.f;
    _viewport.Width = static_cast<float>(width);
    _viewport.Height = static_cast<float>(height);
    _viewport.MinDepth = 0.f;
    _viewport.MaxDepth = 1.f;
    refreshRasterizerState();
}

void D3d11Renderer::addModelToScene(const D3d11ModelPtr& model) {
    if (!model) {
        LOG_WARNING("Trying to add Invalid model to scene - ignored." << std::endl);
        return;
    }
    _models.push_back(model);
}

ID3D11Device* D3d11Renderer::device() const {
    if (!_shared) {
        return nullptr;
    }
    return _shared->device();
}

ID3D11Texture2D* D3d11Renderer::createTexture2D(const D3D11_TEXTURE2D_DESC& desc) {
    ID3D11Texture2D* texture = nullptr;
    HRESULT hr = _shared->device()->CreateTexture2D(&desc, nullptr, &texture);
    if (hr != S_OK) {
        return nullptr;
    }
    return texture;
}

ID3D11RenderTargetView* D3d11Renderer::createRenderTarget(ID3D11Resource* resource, const D3D11_RENDER_TARGET_VIEW_DESC& desc) {
    ID3D11RenderTargetView* view = nullptr;
    HRESULT hr = _shared->device()->CreateRenderTargetView(resource, &desc, &view);
    if (hr != S_OK) {
        return nullptr;
    }
    return view;
}

void D3d11Renderer::prepRenderTargetForRender(ID3D11DeviceContext* context, ID3D11RenderTargetView* target) {
    context->OMSetRenderTargets(1, &target, nullptr);

    FLOAT blendFactor[4] = {0.f, 0.f, 0.f, 0.f};
    context->OMSetBlendState(_blendState, blendFactor, 0xffffffff);
    if (_clearBeforeRender) {
        const float clearColor[4] = { 0.f, 1.f, 0.f, 1.f };
        context->ClearRenderTargetView(target, clearColor);
    }

    context->RSSetViewports(1, &_viewport);
    context->RSSetState(_state);
}

bool D3d11Renderer::renderSceneToRenderTarget(ID3D11RenderTargetView* target) {
    if (!target) {
        LOG_WARNING("Received nullptr for render target." << std::endl);
        return false;
    }

    std::lock_guard<std::mutex> guard(_renderMutex);
<<<<<<< HEAD
    _context->OMSetRenderTargets(1, &target, nullptr);

    FLOAT blendFactor[4] = {0.f, 0.f, 0.f, 0.f};
    _context->OMSetBlendState(_blendState.get(), blendFactor, 0xffffffff);
    const float clearColor[4] = { 0.f, 1.f, 0.f, 1.f };
    _context->ClearRenderTargetView(target, clearColor);
=======
    prepRenderTargetForRender(_context, target);
 
>>>>>>> ce929688
    return renderScene();
}

bool D3d11Renderer::renderScene() {
    // Stupid simple rendering loop because our use-cases aren't super fancy at the moment.
    for (const auto& model : _models) {
        if (!model->visible()) {
            continue;
        }

        // Load the model's vertex/index buffers.
        model->render(_context);

        // Setup shader
        _shader->render(_context, model.get());

        // Render
        _context->DrawIndexed(model->numIndices(), 0, 0);
    }

    _shared->execute(_context);
    return true;
}

}
#endif<|MERGE_RESOLUTION|>--- conflicted
+++ resolved
@@ -109,7 +109,7 @@
     context->OMSetRenderTargets(1, &target, nullptr);
 
     FLOAT blendFactor[4] = {0.f, 0.f, 0.f, 0.f};
-    context->OMSetBlendState(_blendState, blendFactor, 0xffffffff);
+    context->OMSetBlendState(_blendState.get(), blendFactor, 0xffffffff);
     if (_clearBeforeRender) {
         const float clearColor[4] = { 0.f, 1.f, 0.f, 1.f };
         context->ClearRenderTargetView(target, clearColor);
@@ -126,17 +126,8 @@
     }
 
     std::lock_guard<std::mutex> guard(_renderMutex);
-<<<<<<< HEAD
-    _context->OMSetRenderTargets(1, &target, nullptr);
-
-    FLOAT blendFactor[4] = {0.f, 0.f, 0.f, 0.f};
-    _context->OMSetBlendState(_blendState.get(), blendFactor, 0xffffffff);
-    const float clearColor[4] = { 0.f, 1.f, 0.f, 1.f };
-    _context->ClearRenderTargetView(target, clearColor);
-=======
     prepRenderTargetForRender(_context, target);
  
->>>>>>> ce929688
     return renderScene();
 }
 
