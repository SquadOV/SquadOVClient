#include "wow/wow_process_handler.h"
#include "shared/log/log.h"
#include "game_event_watcher/wow/wow_log_watcher.h"
#include "api/squadov_api.h"
#include "shared/time.h"
#include "recorder/game_recorder.h"
#include "system/state.h"
#include "shared/http/http_client.h"
#include "shared/version.h"
#include "shared/env.h"
#include "shared/wow/instances.h"

#include <atomic>
#include <VersionHelpers.h>
#include <unordered_map>
#include <unordered_set>

#define TEST_DUMP 0

namespace service::wow {
namespace {

int getWowRecordingFlags() {
    return service::recorder::FLAG_DXGI_RECORDING |
        (IsWindows10OrGreater() ? service::recorder::FLAG_WGC_RECORDING : service::recorder::FLAG_GDI_RECORDING);    
}

}

class WoWProcessHandlerInstance {
public:
    WoWProcessHandlerInstance(const process_watcher::process::Process& p);
    ~WoWProcessHandlerInstance();

    void detectGameFromProcess();
    void cleanup();
    void overrideCombatLogPosition(const std::filesystem::path& path);
    void manualVodOverride(const std::filesystem::path& path, const shared::TimePoint& startTime);
    void waitForLogWatcher();
    void onProcessChange(const process_watcher::process::Process& p);

    shared::EGame game() const { return _finalGame; }

    bool inMatch() const { return hasMatchView() && (inChallenge() || inEncounter() || inArena() || _currentInstance); }
    bool hasMatchView() const { return !_currentMatchViewUuid.empty(); }

private:
    process_watcher::process::Process  _process;
    game_event_watcher::WoWLogWatcherPtr _logWatcher;

    bool hasValidCombatLog() const;
    bool inChallenge() const { return !_currentChallenge.challengeName.empty(); }
    bool inEncounter() const { return !_currentEncounter.encounterName.empty(); }
    bool inArena() const { return !_currentArena.type.empty(); }
    

    // The general story of how we expect these events to play out is as follows:
    // 1) The user starts the combat log via /combatlog and we obtain a COMBAT_LOG_VERSION
    //    log line (EWoWLogEvents::CombatLogStart). We create a unique identifier for all the log lines that follow. 
    // 1b) For every log line that comes after COMBAT_LOG_VERSION, we send it to the
    //     server for storage/processing (EWoWLogEvents::CombatLogLine).
    // 2) The user begins a raid/instance and either ENCOUNTER_START or CHALLENGE_MODE_START
    //    occurs in the log (EWoWLogEvents::EncounterStart/EWoWLogEvents::ChallengeModeStart).
    // 3) Immediately following ENCOUNTER_START or CHALLENGE_MODE_START are N COMBATANT_INFO lines
    //    (EWoWLogEvents::CombatantInfo).
    // 4) After we collect all the combatant, we can obtain a unique match UUID for this particular
    //    encounter/challenge that can be synced across the users in the encounter/challenge. It is
    //    at this point that we can start recording.
    // 5) Finally, when the encounter/challenge is finished, either ENCOUNTER_END or
    //    CHALLENGE_MODE_END is called (EWoWLogEvents::EncounterEnd/EWoWLogEvents::ChallengeModeEnd)
    //    at which point we can stop recording.
    //
    // As a special note, it is possible that an ENCOUNTER_START happens within a
    // CHALLENGE_MODE_START/CHALLENGE_MODE_END block. In that case, CHALLENGE_MODE_START
    // has priority and the ENCOUNTER_START is merely marked as an interesting event.
    // This, however, is handled by the server as the client is only responsible for doing
    // things that enable it to record VODs.
    void onCombatLogStart(const shared::TimePoint& tm, const void* data);
    void onCombatLogLine(const shared::TimePoint& tm, const void* data);
    void onEncounterStart(const shared::TimePoint& tm, const void* data);
    void onEncounterEnd(const shared::TimePoint& tm, const void* data);
    void onChallengeModeStart(const shared::TimePoint& tm, const void* data);
    void onChallengeModeEnd(const shared::TimePoint& tm, const void* data);
    void onArenaStart(const shared::TimePoint& tm, const void* data);
    void onArenaEnd(const shared::TimePoint& tm, const void* data);
    void onZoneChange(const shared::TimePoint& tm, const void* data);
    void onCombatantInfo(const shared::TimePoint& tm, const void* data);
    void onFinishCombatantInfo(const shared::TimePoint& tm, const void* data);
    void onSpellCastSuccess(const shared::TimePoint& tm, const void* data);

    void onInstanceStart(const shared::TimePoint& tm, const shared::wow::TypedInstanceData& data);
    void onInstanceEnd(const shared::TimePoint& tm);

    void genericMatchStart(const shared::TimePoint& tm);
    void genericMatchEnd(const std::string& matchUuid, const shared::TimePoint& tm);
    void prematurelyEndMatch(const shared::TimePoint& tm, bool isZoneChange, bool isTimeout);

    bool _combatLogActive = false;
    game_event_watcher::WoWCombatLogState _combatLog;
    shared::TimePoint _matchStartTime;

    void logTimeoutHandler();
    void markCombatLogActive();

    std::mutex _lastLogMutex;
    shared::TimePoint _lastLogTime;
    std::thread _lastLogTimeoutThread;
    std::atomic<bool> _lastLogTimeoutRunning = false;

    void forceKillLogTimeoutThread(bool force = false);

    std::recursive_mutex _currentMatchMutex;
    std::string _currentMatchViewUuid;
    game_event_watcher::WoWChallengeModeStart _currentChallenge;
    game_event_watcher::WoWEncounterStart _currentEncounter;
    game_event_watcher::WoWArenaStart _currentArena;
    std::optional<shared::wow::TypedInstanceData> _currentInstance;

    std::vector<game_event_watcher::WoWCombatantInfo> _combatants;
    bool _expectingCombatants = false;

    std::unordered_set<std::string> _instancePlayers;

    service::recorder::GameRecorderPtr _recorder;

    //
    std::filesystem::path _manualVodPath;
    shared::TimePoint _manualVodStartTime;

    std::unordered_map<int, shared::wow::TypedInstanceData> _instanceIdToData;

    shared::EGame _finalGame = shared::EGame::Unknown;
#ifndef NDEBUG
#if TEST_DUMP
    nlohmann::json _debugSendLog;
#endif
#endif
};

WoWProcessHandlerInstance::WoWProcessHandlerInstance(const process_watcher::process::Process& p):
    _process(p),
    _logWatcher(new game_event_watcher::WoWLogWatcher(true, shared::nowUtc())),
    _lastLogTime(shared::nowUtc())
{
    detectGameFromProcess();

    _recorder = std::make_unique<service::recorder::GameRecorder>(_process, _finalGame);
    if (!_process.empty()) {
        _recorder->startDvrSession(getWowRecordingFlags());
    }

    _logWatcher->notifyOnEvent(static_cast<int>(game_event_watcher::EWoWLogEvents::CombatLogStart), std::bind(&WoWProcessHandlerInstance::onCombatLogStart, this, std::placeholders::_1, std::placeholders::_2));
    _logWatcher->notifyOnEvent(static_cast<int>(game_event_watcher::EWoWLogEvents::CombatLogLine), std::bind(&WoWProcessHandlerInstance::onCombatLogLine, this, std::placeholders::_1, std::placeholders::_2));
    _logWatcher->notifyOnEvent(static_cast<int>(game_event_watcher::EWoWLogEvents::EncounterStart), std::bind(&WoWProcessHandlerInstance::onEncounterStart, this, std::placeholders::_1, std::placeholders::_2));
    _logWatcher->notifyOnEvent(static_cast<int>(game_event_watcher::EWoWLogEvents::EncounterEnd), std::bind(&WoWProcessHandlerInstance::onEncounterEnd, this, std::placeholders::_1, std::placeholders::_2));
    _logWatcher->notifyOnEvent(static_cast<int>(game_event_watcher::EWoWLogEvents::ChallengeModeStart), std::bind(&WoWProcessHandlerInstance::onChallengeModeStart, this, std::placeholders::_1, std::placeholders::_2));
    _logWatcher->notifyOnEvent(static_cast<int>(game_event_watcher::EWoWLogEvents::ChallengeModeEnd), std::bind(&WoWProcessHandlerInstance::onChallengeModeEnd, this, std::placeholders::_1, std::placeholders::_2));
    _logWatcher->notifyOnEvent(static_cast<int>(game_event_watcher::EWoWLogEvents::ArenaStart), std::bind(&WoWProcessHandlerInstance::onArenaStart, this, std::placeholders::_1, std::placeholders::_2));
    _logWatcher->notifyOnEvent(static_cast<int>(game_event_watcher::EWoWLogEvents::ArenaEnd), std::bind(&WoWProcessHandlerInstance::onArenaEnd, this, std::placeholders::_1, std::placeholders::_2));
    _logWatcher->notifyOnEvent(static_cast<int>(game_event_watcher::EWoWLogEvents::ZoneChange), std::bind(&WoWProcessHandlerInstance::onZoneChange, this, std::placeholders::_1, std::placeholders::_2));
    _logWatcher->notifyOnEvent(static_cast<int>(game_event_watcher::EWoWLogEvents::CombatantInfo), std::bind(&WoWProcessHandlerInstance::onCombatantInfo, this, std::placeholders::_1, std::placeholders::_2));
    _logWatcher->notifyOnEvent(static_cast<int>(game_event_watcher::EWoWLogEvents::FinishCombatantInfo), std::bind(&WoWProcessHandlerInstance::onFinishCombatantInfo, this, std::placeholders::_1, std::placeholders::_2));
    _logWatcher->notifyOnEvent(static_cast<int>(game_event_watcher::EWoWLogEvents::SpellCastSuccess), std::bind(&WoWProcessHandlerInstance::onSpellCastSuccess, this, std::placeholders::_1, std::placeholders::_2));

    if (!_process.empty()) {
        _logWatcher->loadFromExecutable(p.path());
    } else {
        LOG_WARNING("Empty process. May or may not be an error?" << std::endl);
    }
}

WoWProcessHandlerInstance::~WoWProcessHandlerInstance() {
    if (_lastLogTimeoutThread.joinable()) {
        _lastLogTimeoutThread.join();
    }
}

void WoWProcessHandlerInstance::detectGameFromProcess() {
    // If there is no process then we're probably in a test/dev environment and we can pull the data from an env variable instead for convenience.
    if (_process.empty()) {
        const auto env = shared::getEnv("SQUADOV_WOW_RELEASE");
        if (env == "vanilla") {
            _finalGame = shared::EGame::WowVanilla;
        } else if (env == "tbc") {
            _finalGame = shared::EGame::WowTbc;
        } else {
            _finalGame = shared::EGame::WoW;
        }
        return;
    }

    if (_process.name() == L"Wow.exe") {
        LOG_INFO("Detected WoW Retail..." << std::endl);
        _finalGame = shared::EGame::WoW;
    } else if (_process.name() == L"WowClassic.exe") {
        DWORD unk1 = 0;
        const auto fileInfoSize = GetFileVersionInfoSizeExW(0, _process.path().native().c_str(), &unk1);

        std::vector<char> buffer(fileInfoSize);
        if (!GetFileVersionInfoExW(0, _process.path().native().c_str(), 0, fileInfoSize, (void*)buffer.data())) {
            THROW_ERROR("Failed to get WoW EXE info: " << shared::errors::getWin32ErrorAsString());
        }

        char* infBuffer = nullptr;
        unsigned int infSize = 0;
        if (!VerQueryValueA((void*)buffer.data(), "\\StringFileInfo\\000004B0\\FileVersion", (void**)&infBuffer, &infSize)) {
            THROW_ERROR("Failed to query exe info.");
        }

        std::string versionString(infBuffer, infSize);
        const auto currentVersion = shared::parseVersionInfo(versionString);

        // 1.X.X is Vanilla and 2.X.X is TBC.
        if (currentVersion.major == 1) {
            _finalGame = shared::EGame::WowVanilla;
        } else if (currentVersion.major == 2) {
            _finalGame = shared::EGame::WowTbc;
        } else {
            THROW_ERROR("Unknown WoW classic version: " << currentVersion << std::endl);
        }
    } else {
        THROW_ERROR("Unknown WoW executable name: " << _process.path() << std::endl);
    }
}

void WoWProcessHandlerInstance::overrideCombatLogPosition(const std::filesystem::path& path) {
    _logWatcher->setUseTimeChecks(false);
    _logWatcher->loadFromPath(path, false);
}

void WoWProcessHandlerInstance::manualVodOverride(const std::filesystem::path& path, const shared::TimePoint& startTime) {
    _manualVodPath = path;
    _manualVodStartTime = startTime;
}

void WoWProcessHandlerInstance::waitForLogWatcher() {
    _logWatcher->wait();
}

void WoWProcessHandlerInstance::cleanup() {
    // Move the current combat log to backup so that it doesn't get too big.
    // This assumes that this is being called on WoW process stop so this should be safe to do.
    LOG_INFO("Ending DVR session..." << std::endl);
    _recorder->stop({});

    if (_logWatcher->legacy()) {
        LOG_INFO("Doing Legacy Log Cleanup..." << std::endl);
        _logWatcher->moveLogToBackup();
    }

    LOG_INFO("Finish WoW cleanup..." << std::endl);
}

void WoWProcessHandlerInstance::onProcessChange(const process_watcher::process::Process& p) {
    LOG_INFO("Change WoW Process from " << _process.pid() << " to " << p.pid() << "...Ending Matches" << std::endl);

    // Before we end the match, make sure the recorder gets pointed to the new process as well.
    if (!_recorder) {
        LOG_WARNING("...No recorder on WoW process change...?" << std::endl);
    }

    _recorder->setNewProcess(p);

    if (inMatch()) {
        // We want to end arenas, encounters, and challenges (hence true true).
        prematurelyEndMatch(shared::nowUtc(), true, true);
    } else {
        // And even if we aren't already in a match - we want to make sure we restart the DVR session
        // to pick up the new process (make sure we're recording the right window and what not).
        _recorder->stop({}, false);

        // Restart DVR!
        _recorder->startDvrSession(getWowRecordingFlags());
    }
}

bool WoWProcessHandlerInstance::hasValidCombatLog() const {
    return _combatLogActive;
}

void WoWProcessHandlerInstance::onCombatLogStart(const shared::TimePoint& tm, const void* data) {
    if (service::system::getGlobalState()->isPaused()) {
        return;
    }

    const game_event_watcher::WoWCombatLogState* log = reinterpret_cast<const game_event_watcher::WoWCombatLogState*>(data);
    LOG_INFO("Start WoW Combat Log [Version " << log->combatLogVersion << "- Advanced " << log->advancedLog << " - Build " << log->buildVersion << "] @ " << shared::timeToStr(tm) << std::endl);

    try {
        service::api::getGlobalApi()->retrieveSessionFeatureFlags();
    } catch (std::exception& ex) {
        LOG_WARNING("Failed to refresh session feature flags: " << ex.what() << std::endl);
    }

    _combatLogActive = true;
    _combatLog = *log;
}

void WoWProcessHandlerInstance::markCombatLogActive() {
    std::lock_guard guard(_lastLogMutex);
    _lastLogTime = shared::nowUtc();
}

void WoWProcessHandlerInstance::onCombatLogLine(const shared::TimePoint& tm, const void* data) {
    markCombatLogActive();

    if (service::system::getGlobalState()->isPaused()) {
        return;
    }

    if (!hasValidCombatLog()) {
        return;
    }

    // Send combat log line to server associated with the current combat log.
    auto log = *reinterpret_cast<const game_event_watcher::RawWoWCombatLog*>(data);

    // The server doesn't need this so we don't send it to save on ingress/egress.
    log.log.clear();

    if (inMatch()) {
        const auto flags = service::api::getGlobalApi()->getSessionFeatures();
        if (flags.allowWowCombatLogUpload) {
            try {
                service::api::getKafkaApi()->uploadWoWCombatLogLine(_currentMatchViewUuid, log);

#ifndef NDEBUG
#if TEST_DUMP
                _debugSendLog.push_back(log.toJson());
#endif
#endif
            } catch (std::exception& ex) {
                LOG_WARNING("Failed to upload combat log line: " << ex.what() << "\t" << _currentMatchViewUuid << std::endl);
            }
        }
    }
}

void WoWProcessHandlerInstance::forceKillLogTimeoutThread(bool force) {
    if (!_lastLogTimeoutRunning && !force) {
        return;
    }

    _lastLogTimeoutRunning = false;
    if (_lastLogTimeoutThread.joinable()) {
        _lastLogTimeoutThread.join();
    }
}

void WoWProcessHandlerInstance::logTimeoutHandler() {
    const auto wowSettings = service::system::getCurrentSettings()->wowSettings();
    if (!wowSettings.useCombatLogTimeout) {
        return;
    }
    LOG_INFO("Using WoW combat log timeout of " << wowSettings.timeoutSeconds2 << " seconds..." << std::endl);
    
    while (_lastLogTimeoutRunning) {
        {
            const auto elapsedSeconds = [this](){
                std::lock_guard guard(_lastLogMutex);
                const auto elapsed = shared::nowUtc() - _lastLogTime;
                return std::chrono::duration_cast<std::chrono::seconds>(elapsed).count();
            }();

            if (elapsedSeconds > wowSettings.timeoutSeconds2) {
                LOG_INFO("!!! WoW Combat Log Timeout !!!" << std::endl);
                _lastLogTimeoutRunning = false;
                prematurelyEndMatch(shared::nowUtc(), false, true);
                break;
            }
        }

        std::this_thread::sleep_for(std::chrono::seconds(1));
    }

    LOG_INFO("...Exiting out of Log Timeout Thread." << std::endl);
}

void WoWProcessHandlerInstance::onEncounterStart(const shared::TimePoint& tm, const void* data) {
    std::lock_guard guard(_currentMatchMutex);

    if (inChallenge() && _combatants.empty()) {
        _expectingCombatants = true;
    }

    if (service::system::getGlobalState()->isPaused()) {
        return;
    }

    if (!hasValidCombatLog() || inMatch()) {
        return;
    }

    const auto wowSettings = service::system::getCurrentSettings()->wowSettings();
    if (!wowSettings.recordEncounters) {
        LOG_INFO("...WoW Encounter Recording Disabled." << std::endl);
        return;
    }

    _currentEncounter = *reinterpret_cast<const game_event_watcher::WoWEncounterStart*>(data);
    _matchStartTime = tm;
    LOG_INFO("WoW Encounter Start [" <<  shared::timeToStr(tm) << "]: " << _currentEncounter << std::endl);
    _expectingCombatants = true;
    genericMatchStart(tm);
}

void WoWProcessHandlerInstance::onEncounterEnd(const shared::TimePoint& tm, const void* data) {
    std::lock_guard guard(_currentMatchMutex);
    if (!hasValidCombatLog() || !inEncounter()) {
        return;
    }

    const auto end = *reinterpret_cast<const game_event_watcher::WoWEncounterEnd*>(data);
    LOG_INFO("WoW Encounter End [" <<  shared::timeToStr(tm) << "]: " << end << std::endl);
    std::string matchUuid;
    if (!_currentMatchViewUuid.empty()) {
        try {
            matchUuid = service::api::getGlobalApi()->finishWoWEncounterMatch(_currentMatchViewUuid, tm, end, _combatants);
        } catch (std::exception& ex) {
            LOG_WARNING("Failed to finish WoW Encounter: " << ex.what() << "\t" << _currentMatchViewUuid << std::endl);
            matchUuid.clear();
        }
    } else {
        LOG_WARNING("\tNo match UUID for encounter end?" << std::endl);
    }
    _currentEncounter = {};
    _combatants.clear();
    genericMatchEnd(matchUuid, tm);
}

void WoWProcessHandlerInstance::onChallengeModeStart(const shared::TimePoint& tm, const void* data) {
    std::lock_guard guard(_currentMatchMutex);
    if (service::system::getGlobalState()->isPaused()) {
        return;
    }

    if (!hasValidCombatLog()) {
        return;
    }

    const auto wowSettings = service::system::getCurrentSettings()->wowSettings();
    if (!wowSettings.recordKeystones) {
        LOG_INFO("...WoW Challenge Recording Disabled." << std::endl);
        return;
    }

    _currentChallenge = *reinterpret_cast<const game_event_watcher::WoWChallengeModeStart*>(data);
    LOG_INFO("WoW Challenge Start [" <<  shared::timeToStr(tm) << "]: " << _currentChallenge << std::endl);
    _expectingCombatants = true;
    if (inMatch() && _currentInstance) {
        // In this case we want to convert the instance view into a keystone view.
        // Functionally equivalent on the recording side.
        try {
            service::api::getGlobalApi()->convertWowInstanceViewToKeystone(_currentMatchViewUuid, tm, _currentChallenge, _combatLog);
        } catch (std::exception& ex) {
            LOG_WARNING("Failed to convert instance to WoW challenge: " << ex.what() << "\t" << _currentMatchViewUuid << std::endl);
        }
        _currentInstance = std::nullopt;
    } else if (!inMatch()) {
        _matchStartTime = tm;
        genericMatchStart(tm);
    } else {
        _currentChallenge = {};
        _expectingCombatants = false;
    }
}

void WoWProcessHandlerInstance::onChallengeModeEnd(const shared::TimePoint& tm, const void* data) {
    std::lock_guard guard(_currentMatchMutex);

    if (!hasValidCombatLog() || !inChallenge()) {
        return;
    }

    const auto end = *reinterpret_cast<const game_event_watcher::WoWChallengeModeEnd*>(data);
    LOG_INFO("WoW Challenge End [" <<  shared::timeToStr(tm) << "]: " << end  << std::endl);

    std::string matchUuid;
    if (!_currentMatchViewUuid.empty()) {
        try {
            matchUuid = service::api::getGlobalApi()->finishWoWChallengeMatch(_currentMatchViewUuid, tm, end, _combatants);
        } catch (std::exception& ex) {
            LOG_WARNING("Failed to finish WoW challenge: " << ex.what() << "\t" << _currentMatchViewUuid << std::endl);
            matchUuid.clear();
        }
    } else {
        LOG_WARNING("\tNo match UUID?" << std::endl);
    }
    _currentChallenge = {};
    _combatants.clear();
    genericMatchEnd(matchUuid, tm);
}

void WoWProcessHandlerInstance::onArenaStart(const shared::TimePoint& tm, const void* data) {
    std::lock_guard guard(_currentMatchMutex);
    if (service::system::getGlobalState()->isPaused()) {
        return;
    }

    if (!hasValidCombatLog() || inMatch()) {
        return;
    }

    const auto wowSettings = service::system::getCurrentSettings()->wowSettings();
    if (!wowSettings.recordArenas) {
        LOG_INFO("...WoW Arenas Recording Disabled." << std::endl);
        return;
    }

    _currentArena = *reinterpret_cast<const game_event_watcher::WoWArenaStart*>(data);
    _matchStartTime = tm;
    LOG_INFO("WoW Arena Start [" <<  shared::timeToStr(tm) << "]: " << _currentArena << std::endl);
    _expectingCombatants = true;
    genericMatchStart(tm);
}

void WoWProcessHandlerInstance::onArenaEnd(const shared::TimePoint& tm, const void* data) {
    std::lock_guard guard(_currentMatchMutex);
    
    if (!hasValidCombatLog() || !inArena()) {
        return;
    }

    const auto end = *reinterpret_cast<const game_event_watcher::WoWArenaEnd*>(data);
    LOG_INFO("WoW Arena End [" <<  shared::timeToStr(tm) << "]: " << end  << std::endl);

    std::string matchUuid;
    if (!_currentMatchViewUuid.empty()) {
        try {
            matchUuid = service::api::getGlobalApi()->finishWoWArenaMatch(_currentMatchViewUuid, tm, end, _combatants);
        } catch (std::exception& ex) {
            LOG_WARNING("Failed to finish WoW arena: " << ex.what() << "\t" << _currentMatchViewUuid << std::endl);
            matchUuid.clear();
        }
    } else {
        LOG_WARNING("\tNo match UUID?" << std::endl);
    }
    _currentArena = {};
    _combatants.clear();
    genericMatchEnd(matchUuid, tm);
}

void WoWProcessHandlerInstance::prematurelyEndMatch(const shared::TimePoint& tm, bool isZoneChange, bool isTimeout) {
    std::lock_guard guard(_currentMatchMutex);
    if (_currentInstance && (isZoneChange || isTimeout)) {
        onInstanceEnd(tm);
    } else if (inArena()) {
        game_event_watcher::WoWArenaEnd end;
        end.winningTeamId = (_currentArena.localTeamId + 1) % 2;
        end.matchDurationSeconds = static_cast<int>(std::chrono::duration_cast<std::chrono::seconds>(tm - _matchStartTime).count());
        end.newRatings[0] = 0;
        end.newRatings[1] = 0;
        onArenaEnd(tm, &end);
    } else if (inChallenge() && (isZoneChange || isTimeout)) {
        game_event_watcher::WoWChallengeModeEnd end;
        end.instanceId = _currentChallenge.instanceId;
        end.keystoneLevel = _currentChallenge.keystoneLevel;
        end.success = false;
        end.timeMs = std::chrono::duration_cast<std::chrono::milliseconds>(tm - _matchStartTime).count();
        onChallengeModeEnd(tm, &end);
    } else if (inEncounter() && isTimeout) {
        // I'm not aware of any encounters that do a zoneout so no need to handle that.
        game_event_watcher::WoWEncounterEnd end;
        end.encounterId = _currentEncounter.encounterId;
        end.encounterName = _currentEncounter.encounterName;
        end.difficulty = _currentEncounter.difficulty;
        end.numPlayers = _currentEncounter.numPlayers;
        end.success = false;
        onEncounterEnd(tm, &end);
    }
}

void WoWProcessHandlerInstance::onZoneChange(const shared::TimePoint& tm, const void* data) {
    std::lock_guard guard(_currentMatchMutex);
    bool canMatchEnd = hasValidCombatLog() && (inArena() || inChallenge() || inEncounter() || _currentInstance);

    if (!data) {
        return;
    }

    const auto zoneData = *reinterpret_cast<const game_event_watcher::WoWZoneChange*>(data);

    // Pre-emptively create the client that we'll use to grab additional information about the instance.
    // Note that we won't necessarily need to use it if this data is cached for example.
    std::ostringstream path;
    path << "/wow/"; 

    // We shouldn't ever need the final WoW condition unless the detect WoW game from process function failed at construction.
    if (game() == shared::EGame::WoW) {
        path << "9.1.0";
    } else if (game() == shared::EGame::WowVanilla) {
        path << "1.13.7";
    } else if (game() == shared::EGame::WowTbc) {
        path << "2.5.2";
    }

    path << "/instances/" << zoneData.instanceId << "/data.json";

    shared::http::HttpClient client("https://us-central1.content.squadov.gg");
    client.setTimeout(30);

    if (_instanceIdToData.find(zoneData.instanceId) == _instanceIdToData.end()) {
        try {
            auto resp = client.get(path.str());

            const auto parsedJson = nlohmann::json::parse(resp->body);
            const auto instanceData = shared::json::JsonConverter<shared::wow::InstanceData>::from(parsedJson).toTyped();
            _instanceIdToData[zoneData.instanceId] = instanceData;
        } catch (std::exception& ex) {
            LOG_WARNING("Failed to send HTTP request to check instance type: " << ex.what() << std::endl);
        }
    }

    const auto it = _instanceIdToData.find(zoneData.instanceId);
    if (canMatchEnd) {
        // As long as we instance somewhere into something that we aren't generally recording
        // that'll probably be fine to determine if we want to end recording. I'm assuming
        // it's impossible to go from a party dungeon to a raid dungeon for example.
        const auto isMatchEnder = (it == _instanceIdToData.end()) ||
            (it->second.instanceType == shared::wow::InstanceType::NotInstanced) ||
            (it->second.instanceType == shared::wow::InstanceType::Unknown);
        LOG_INFO("Using Zone Change as Match End: " << isMatchEnder << std::endl);
        prematurelyEndMatch(tm, isMatchEnder, false);
    } else if (hasValidCombatLog() && !_currentInstance) {
        if (it == _instanceIdToData.end()) {
            LOG_WARNING("...Failed to find data for zone: " << zoneData.instanceId << " [" << zoneData.zoneName << "]" << std::endl);
            return;
        }

        const auto instanceType = it->second.instanceType;
        // Did we zone into an instance that we might want to record??
        // There's a couple of instance types that we care about:
        //  1) Arenas.
        //  2) RBGs.
        //  3) Dungeons.
        //  4) Raids.
        // Note that we're going to be generally relying on the hope that the combat log
        // won't ever timeout in the middle of running any of this content and the only
        // possible timeout will happen AFTER the user zones out.
        //
        // In the case of raids, we want to give users the option to either record the entire
        // instance or just singular encounters because they might want to review boss fights
        // immediately afterwards rather than waiting for the raid to finish.
        //
        // In the case of dungeons, generally we expect users to run the whole thing through so
        // this can be on by default. Note that if we detect that we're actually running a keystone
        // then we'll need to convert the instance to a keystone run.
        //
        // In the case of arenas, this will only be necessary in WoW classic where the ARENA_MATCH_START/STOP
        // markers in the combat log do not exist.
        //
        // There's nothing special of note for RBGs.
        const auto wowSettings = service::system::getCurrentSettings()->wowSettings();
        if (
<<<<<<< HEAD
            ((instanceType == shared::wow::InstanceType::RaidDungeon) && wowSettings.recordFullRaids) ||
            (instanceType == shared::wow::InstanceType::PartyDungeon && wowSettings.recordDungeons) ||
=======
            (instanceType == shared::wow::InstanceType::PartyDungeon && wowSettings.recordKeystones) ||
>>>>>>> 175345fd
            ((instanceType == shared::wow::InstanceType::ArenaBattlefield) && shared::isWowClassic(_finalGame) && wowSettings.recordArenas) ||
            (instanceType == shared::wow::InstanceType::PVPBattlefield && wowSettings.recordArenas)
        ) {
            onInstanceStart(tm, it->second);
        }
    }
}

void WoWProcessHandlerInstance::onInstanceStart(const shared::TimePoint& tm, const shared::wow::TypedInstanceData& data) {
    // Don't do a lock on the _currentMatchMutex because the only place
    // this gets called is in zone change which already locks that mutex.

    if (service::system::getGlobalState()->isPaused() || _currentInstance) {
        return;
    }

    _currentInstance = data;
    _instancePlayers.clear();
    LOG_INFO("WoW Instance Start [" <<  shared::timeToStr(tm) << "]: " << _currentInstance.value() << std::endl);;
    _matchStartTime = tm;
    genericMatchStart(tm);
}

void WoWProcessHandlerInstance::onInstanceEnd(const shared::TimePoint& tm) {
    std::lock_guard guard(_currentMatchMutex);
    if (!_currentInstance) {
        return;
    }

    LOG_INFO("WoW Instance End [" <<  shared::timeToStr(tm) << "]: " << _currentInstance.value() << std::endl);

    std::string matchUuid;

    // Do a sanity check - if we just completed a super short instance then just delete it
    // because there's no reason to create a full fledged match since it's probably just something
    // the user did in passing.
    const auto wowSettings = service::system::getCurrentSettings()->wowSettings();
    const auto totalMatchTime = std::chrono::duration_cast<std::chrono::milliseconds>(tm - _matchStartTime).count();
    if (!_currentMatchViewUuid.empty() && ((totalMatchTime / 1000) > wowSettings.minimumTimeSecondsToRecord)) {
        std::vector<game_event_watcher::WoWCombatantInfo> combatants;
        combatants.reserve(_instancePlayers.size());

        for (const auto& guid: _instancePlayers) {
            combatants.push_back(game_event_watcher::WoWCombatantInfo{
                guid
            });
        }

        try {
            matchUuid = service::api::getGlobalApi()->finishWowInstanceMatch(_currentMatchViewUuid, tm, combatants);
        } catch (std::exception& ex) {
            LOG_WARNING("Failed to finish WoW instance: " << ex.what() << "\t" << _currentMatchViewUuid << std::endl);
            matchUuid.clear();
        }

        _instancePlayers.clear();
    } else {
        LOG_WARNING("\tNo match UUID for instance end or time too short - ignoring match: " << _currentMatchViewUuid << "\t" << totalMatchTime << "ms" << std::endl);
    }

    _currentInstance = std::nullopt;
    genericMatchEnd(matchUuid, tm);
}

void WoWProcessHandlerInstance::onCombatantInfo(const shared::TimePoint& tm, const void* data) {
    if (service::system::getGlobalState()->isPaused()) {
        return;
    }

    if (!_expectingCombatants) {
        return;
    }

    const auto combatant = *reinterpret_cast<const game_event_watcher::WoWCombatantInfo*>(data);
    LOG_INFO("WoW Combatant Info [" <<  shared::timeToStr(tm) << "]: " << combatant << std::endl);
    _combatants.push_back(combatant);
}

void WoWProcessHandlerInstance::onFinishCombatantInfo(const shared::TimePoint& tm, const void* data) {
    if (service::system::getGlobalState()->isPaused()) {
        return;
    }

    if (!_expectingCombatants) {
        return;
    }

    LOG_INFO("WoW Finish Combatant Info [" << shared::timeToStr(tm) << "]" << std::endl);
    _expectingCombatants = false;
}

void WoWProcessHandlerInstance::onSpellCastSuccess(const shared::TimePoint& tm, const void* data) {
    if (!_currentInstance) {
        return;
    }

    const auto cast = reinterpret_cast<const game_event_watcher::WowSpellCastSuccess*>(data);
    // 0x500 = 0x400 (object type player) + 0x100 (player control)
    if ((cast->src.guid.rfind("Player-") == 0) && (cast->src.flags & 0x500)) {
        _instancePlayers.insert(cast->src.guid);
    }
}

void WoWProcessHandlerInstance::genericMatchStart(const shared::TimePoint& tm) {
    if (service::system::getGlobalState()->isPaused()) {
        return;
    }

    if (!hasValidCombatLog()) {
        return;
    }

    LOG_INFO("WoW Match Start [" << shared::timeToStr(tm) << "::" << shared::timeToStr(_matchStartTime) << "] - VIEW " << _currentMatchViewUuid << std::endl);

    // Start recording first just in case the API takes a long time to respond.
    if (!_process.empty()) {
        _recorder->start(tm, service::recorder::RecordingMode::DVR, getWowRecordingFlags());
    } else {
        _recorder->startFromSource(_manualVodPath, _manualVodStartTime, tm);
    }

    // Use the current challenge/encounter data + combatant info to request a unique match UUID.
    try {
        if (_currentInstance) {
            _currentMatchViewUuid = service::api::getGlobalApi()->createWowInstanceMatch(_matchStartTime, _currentInstance.value(), _combatLog);
        } else if (inChallenge()) {
            _currentMatchViewUuid = service::api::getGlobalApi()->createWoWChallengeMatch(_matchStartTime, _currentChallenge, _combatLog);
        } else if (inEncounter()) {
            _currentMatchViewUuid = service::api::getGlobalApi()->createWoWEncounterMatch(_matchStartTime, _currentEncounter, _combatLog);
        } else if (inArena()) {
            _currentMatchViewUuid = service::api::getGlobalApi()->createWoWArenaMatch(_matchStartTime, _currentArena, _combatLog);
        } else {
            THROW_ERROR("Match start without challenge or encounter or arena or instance." << std::endl);
        }
        LOG_INFO("\tWoW Match View Uuid: " << _currentMatchViewUuid << std::endl);
    } catch (std::exception& ex) {
        LOG_WARNING("Failed to create WoW challenge/encounter/arena/instance: " << ex.what() << std::endl
            << "\tChallenge: " << _currentChallenge << std::endl
            << "\tEncounter: " << _currentEncounter << std::endl
            << "\tArena: " << _currentArena << std::endl
            << "\tCombatants: " << _combatants << std::endl);
        if (_currentInstance) {
            LOG_WARNING("\tInstance: " << _currentInstance.value() << std::endl);
        }
        return;
    }

    markCombatLogActive();

    forceKillLogTimeoutThread(true);
    LOG_INFO("Start Combat Log Timeout" << std::endl);
    _lastLogTimeoutRunning = true;
    _lastLogTimeoutThread = std::thread(std::bind(&WoWProcessHandlerInstance::logTimeoutHandler, this));
}

void WoWProcessHandlerInstance::genericMatchEnd(const std::string& matchUuid, const shared::TimePoint& tm) {
    LOG_INFO("WoW Match End [" << shared::timeToStr(tm) << "] - VIEW " << _currentMatchViewUuid << std::endl);
    const auto isRecording = _recorder->isRecording();
    if (isRecording) {
        const auto vodId = _recorder->currentId();
        const auto sessionId = _recorder->sessionId();
        const auto vodStartTime = _recorder->vodStartTime();

        if (!_process.empty()) {
            if (!matchUuid.empty()) {
                service::recorder::GameRecordEnd end;
                end.matchUuid = matchUuid;
                end.endTime = tm;
                _recorder->stop(end);
            } else {
                _recorder->stop({});
            }

            _recorder->startDvrSession(getWowRecordingFlags());
        } else {
            service::recorder::GameRecordEnd end;
            end.matchUuid = matchUuid;
            end.endTime = tm;
            _recorder->stopFromSource(tm, end);
        }
    }

#ifndef NDEBUG
#if TEST_DUMP
    {
        std::ofstream outputFile("output.json");
        outputFile << _debugSendLog;
    }
#endif
#endif

    // Tell the server that the combat log is finished. I don't think this is *technically*
    // needed but a nice marker to have to force a flush out of events.
    const game_event_watcher::RawWoWCombatLog endLog = {
        shared::nowUtc(),
        { "SQUADOV_END_COMBAT_LOG" },
        "SQUADOV_END_COMBAT_LOG"
        -1
    };
    LOG_INFO("Sending SQUADOV_END_COMBAT_LOG " << hasValidCombatLog() << std::endl);
    onCombatLogLine(endLog.timestamp, (void*)&endLog);

    _currentMatchViewUuid = "";
    forceKillLogTimeoutThread();
}

WoWProcessHandler::WoWProcessHandler() = default;
WoWProcessHandler::~WoWProcessHandler() = default;

void WoWProcessHandler::onProcessStarts(const process_watcher::process::Process& p) {
    if (_instance) {
        return;
    }

    LOG_INFO("START WOW" << std::endl);
    _instance = std::make_unique<WoWProcessHandlerInstance>(p);
    service::system::getGlobalState()->markGameRunning(_instance->game(), true);
}

void WoWProcessHandler::manualStartLogWatching(const std::filesystem::path& path, const std::filesystem::path& vodPath, const shared::TimePoint& vodStartTime) {
    onProcessStarts(process_watcher::process::Process{});
    _instance->manualVodOverride(vodPath, vodStartTime);
    _instance->overrideCombatLogPosition(path);
    _instance->waitForLogWatcher();

    // Wait for match to finish (so we can test the timeout functionality too).
    auto inGameCheck = std::thread([this](){
        while(_instance->hasMatchView()) {
            LOG_INFO("...Checking for in match..." << std::endl);
            std::this_thread::sleep_for(std::chrono::seconds(1));
        }
    });
    inGameCheck.join();

    onProcessStops();
}

void WoWProcessHandler::onProcessStops() {
    if (!_instance) {
        return;
    }
    LOG_INFO("STOP WOW" << std::endl);
    service::system::getGlobalState()->markGameRunning(_instance->game(), false);
    _instance->cleanup();
    _instance.reset(nullptr);
    LOG_INFO("\tWoW fully stopped." << std::endl);
}

bool WoWProcessHandler::onProcessChange(const process_watcher::process::Process& p) {
    if (!_instance) {
        return false;
    }

    _instance->onProcessChange(p);
    return true;
}

}<|MERGE_RESOLUTION|>--- conflicted
+++ resolved
@@ -652,12 +652,7 @@
         // There's nothing special of note for RBGs.
         const auto wowSettings = service::system::getCurrentSettings()->wowSettings();
         if (
-<<<<<<< HEAD
-            ((instanceType == shared::wow::InstanceType::RaidDungeon) && wowSettings.recordFullRaids) ||
             (instanceType == shared::wow::InstanceType::PartyDungeon && wowSettings.recordDungeons) ||
-=======
-            (instanceType == shared::wow::InstanceType::PartyDungeon && wowSettings.recordKeystones) ||
->>>>>>> 175345fd
             ((instanceType == shared::wow::InstanceType::ArenaBattlefield) && shared::isWowClassic(_finalGame) && wowSettings.recordArenas) ||
             (instanceType == shared::wow::InstanceType::PVPBattlefield && wowSettings.recordArenas)
         ) {
