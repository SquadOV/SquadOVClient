--- conflicted
+++ resolved
@@ -27,20 +27,13 @@
 
 class PortaudioAudioRecorderImpl {
 public:
-<<<<<<< HEAD
-    explicit PortaudioAudioRecorderImpl(EAudioDeviceDirection dir);
-=======
     PortaudioAudioRecorderImpl();
->>>>>>> 031f0e23
     ~PortaudioAudioRecorderImpl();
 
     void startRecording();
     void setActiveEncoder(service::recorder::encoder::AvEncoder* encoder, size_t encoderIndex);
     void stop();
-<<<<<<< HEAD
-=======
     void loadDevice(EAudioDeviceDirection dir, const std::string& selected, double volume);
->>>>>>> 031f0e23
 
     bool exists() const { return _exists; }
     const AudioPacketProperties& props() { return _props; }
@@ -49,12 +42,8 @@
 private:
 
     EAudioDeviceDirection _dir;
-<<<<<<< HEAD
-    bool _exists = false;    
-=======
     bool _exists = false;
     double _volume = 1.0;
->>>>>>> 031f0e23
 
     size_t _sampleRate = 0;
     PaStreamParameters _streamParams;
@@ -79,28 +68,14 @@
     return impl->portaudioCallback(input, output, frameCount, timeInfo, statusFlags);
 }
 
-<<<<<<< HEAD
-PortaudioAudioRecorderImpl::PortaudioAudioRecorderImpl(EAudioDeviceDirection dir):
-    _dir(dir) {
-
-    // Use the default input/output devices for now.
-=======
 AudioDeviceResponse PortaudioAudioRecorder::getDeviceListing(EAudioDeviceDirection dir) {
     AudioDeviceResponse response;
 
->>>>>>> 031f0e23
     PaDeviceIndex defaultDevice = 
         (dir == EAudioDeviceDirection::Input) ?
             Pa_GetDefaultInputDevice() :
             Pa_GetDefaultOutputDevice();
 
-<<<<<<< HEAD
-    if (defaultDevice == paNoDevice) {
-        return;
-    }
-
-    const PaDeviceInfo* di = Pa_GetDeviceInfo(defaultDevice);
-=======
     for (PaDeviceIndex i = 0; i < Pa_GetDeviceCount() ; ++i) {
         const PaDeviceInfo* ldi = Pa_GetDeviceInfo(i);
         const std::string ldiName(ldi->name);
@@ -174,7 +149,6 @@
     }
 
     const PaDeviceInfo* di = Pa_GetDeviceInfo(selectedDevice);
->>>>>>> 031f0e23
     const std::string diName(di->name);
 
     // In the case we want to capture an output device we need to find the equivalent loopback device.
@@ -186,11 +160,7 @@
             if (ldiName.substr(0, diName.size()) == diName &&
                 ldiName.substr(ldiName.size() - loopbackSuffix.size()) == loopbackSuffix) {
 
-<<<<<<< HEAD
-                defaultDevice = i;
-=======
                 selectedDevice = i;
->>>>>>> 031f0e23
                 di = ldi;
                 break;
             }
@@ -203,44 +173,28 @@
         return;
     }
 
-<<<<<<< HEAD
-    _exists = true;
-    LOG_INFO("Found Audio Device [" << audioDeviceDirectionToStr(_dir) << "]: " << di->name << " CHANNELS: " << di->maxInputChannels << std::endl);
-    _streamParams.device = defaultDevice;
-=======
     LOG_INFO("Found Audio Device [" << audioDeviceDirectionToStr(dir) << "]: " << di->name << " CHANNELS: " << di->maxInputChannels << std::endl);
     _streamParams.device = selectedDevice;
->>>>>>> 031f0e23
     _streamParams.suggestedLatency = di->defaultLowInputLatency;
     _streamParams.hostApiSpecificStreamInfo = nullptr;
     _streamParams.channelCount = di->maxInputChannels;
     _streamParams.sampleFormat = paFloat32;
     _sampleRate = static_cast<size_t>(di->defaultSampleRate);
 
-<<<<<<< HEAD
-=======
     if (Pa_IsFormatSupported(&_streamParams, nullptr, static_cast<double>(_sampleRate)) != paNoError) {
         LOG_WARNING("Selected format is unsupported for device: " << std::endl
             << "\tSample Rate: " << _sampleRate << std::endl);
         return;
     }
 
->>>>>>> 031f0e23
     // Setup packet properties so that we can communicate with the encoder as to what format the packets will be coming in.
     _props.isPlanar = false;
     _props.numChannels = _streamParams.channelCount;
     _props.numSamples = 0;
     _props.samplingRate = _sampleRate;
-<<<<<<< HEAD
-}
-
-PortaudioAudioRecorderImpl::~PortaudioAudioRecorderImpl() {
-
-=======
 
     _exists = true;
     _volume = volume;
->>>>>>> 031f0e23
 }
 
 int PortaudioAudioRecorderImpl::portaudioCallback(const void* input, void* output, unsigned long frameCount, const PaStreamCallbackTimeInfo* timeInfo, PaStreamCallbackFlags statusFlags) {
@@ -256,11 +210,7 @@
     AudioPacketProperties packetProps = props();
     packetProps.numSamples = static_cast<size_t>(frameCount);
 
-<<<<<<< HEAD
-    FAudioPacketView view(buffer, packetProps);
-=======
     FAudioPacketView view(buffer, packetProps, _volume);
->>>>>>> 031f0e23
     // It's not safe to do mutex operations here so we need to copy all this data into a queue that another thread
     // reads from to feed to the encoder.
     addToPacketQueue(view, inputTime);
@@ -322,13 +272,9 @@
         while (_running) {
             _packetQueue.consume_all([this](const AudioPacket& packet){
                 std::lock_guard<std::mutex> guard(_encoderMutex);
-<<<<<<< HEAD
-                FAudioPacketView view(packet.buffer(), packet.props());
-=======
 
                 // Volume needs to be 1.0 here to avoid double applying the volume
                 FAudioPacketView view(packet.buffer(), packet.props(), 1.0);
->>>>>>> 031f0e23
                 if (_encoder) {
                     _encoder->addAudioFrame(view, _encoderIdx, packet.syncTime());
                 }
@@ -355,13 +301,8 @@
     }
 }
 
-<<<<<<< HEAD
-PortaudioAudioRecorder::PortaudioAudioRecorder(EAudioDeviceDirection dir):
-    _impl(new PortaudioAudioRecorderImpl(dir)) {
-=======
 PortaudioAudioRecorder::PortaudioAudioRecorder():
     _impl(new PortaudioAudioRecorderImpl) {
->>>>>>> 031f0e23
 
 }
 
@@ -375,10 +316,6 @@
     _impl->setActiveEncoder(encoder, encoderIndex);
 }
 
-<<<<<<< HEAD
-
-=======
->>>>>>> 031f0e23
 void PortaudioAudioRecorder::stop() {
     _impl->stop();
 }
@@ -387,13 +324,10 @@
     return _impl->exists();
 }
 
-<<<<<<< HEAD
-=======
 void PortaudioAudioRecorder::loadDevice(EAudioDeviceDirection dir, const std::string& selected, double volume) {
     _impl->loadDevice(dir, selected, volume);
 }
 
->>>>>>> 031f0e23
 const AudioPacketProperties& PortaudioAudioRecorder::props() const {
     return _impl->props();
 }
