#pragma once

#include "recorder/audio/audio_packet_properties.h"

#include <filesystem>
#include <memory>

namespace service::recorder::encoder {
class AvEncoder;
}

namespace service::recorder::audio {

enum class EAudioDeviceDirection {
    Input,
    Output
};

inline std::string audioDeviceDirectionToStr(EAudioDeviceDirection dir) {
    switch (dir) {
    case EAudioDeviceDirection::Input:
        return "INPUT";
    case EAudioDeviceDirection::Output:
        return "OUTPUT";
    }
    return "";
}

class AudioRecorder {
public:
    virtual ~AudioRecorder() {}
    virtual void startRecording() = 0;
    virtual void setActiveEncoder(service::recorder::encoder::AvEncoder* encoder, size_t encoderIndex) = 0;
    virtual void stop() = 0;
<<<<<<< HEAD
=======
    virtual void loadDevice(EAudioDeviceDirection dir, const std::string& selected, double volume) = 0;
>>>>>>> 031f0e23

    virtual bool exists() const = 0;
    virtual const AudioPacketProperties& props() const = 0;
};

using AudioRecorderPtr = std::unique_ptr<AudioRecorder>;

}<|MERGE_RESOLUTION|>--- conflicted
+++ resolved
@@ -32,10 +32,7 @@
     virtual void startRecording() = 0;
     virtual void setActiveEncoder(service::recorder::encoder::AvEncoder* encoder, size_t encoderIndex) = 0;
     virtual void stop() = 0;
-<<<<<<< HEAD
-=======
     virtual void loadDevice(EAudioDeviceDirection dir, const std::string& selected, double volume) = 0;
->>>>>>> 031f0e23
 
     virtual bool exists() const = 0;
     virtual const AudioPacketProperties& props() const = 0;
