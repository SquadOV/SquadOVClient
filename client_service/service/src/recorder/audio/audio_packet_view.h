#pragma once

#include "recorder/audio/audio_packet_properties.h"

namespace service::recorder::audio {

// A generalized representation of an "audio packet" which is an amalgamation
// of terms from both Portaudio and Ffmpeg. Generally how audio works is that you sample
// the audio signal at a certain rate (sampling rate) each of these values can be represented
// using some number (signed integer 32 bits, float, etc.). We'll refer to each of these values
// as a "sample" which is the term FFmpeg uses; Portaudio refers to them as a frame. Generally
// we'll get a group of these samples all at once. Portaudio will give them to us in a "frame buffer"
// while FFmpeg refers to them as a "frame." AudioPacketView is a generalized representation of
// a number of samples. Thus to compute the number of frames in this AudioPacketView you need to
// multiply the number of samples per channel (numSamples) by the number of channels (numChannels).
template<typename T>
class AudioPacketView {
public:
<<<<<<< HEAD
    AudioPacketView(const T* buffer, const AudioPacketProperties& props):
        _buffer(buffer),
=======
    AudioPacketView(const T* buffer, const AudioPacketProperties& props, double volume):
        _buffer(buffer),
        _volume(volume),
>>>>>>> 031f0e23
        _props(props) {
    }

    const T* buffer() const { return _buffer; }
    const AudioPacketProperties& props() const { return _props; }
<<<<<<< HEAD

private:
    const T* _buffer = nullptr;
=======
    double volume() const { return _volume; }

private:
    const T* _buffer = nullptr;
    const double _volume = 0.0;
>>>>>>> 031f0e23
    const AudioPacketProperties _props;
};

using FAudioPacketView = AudioPacketView<float>;
}<|MERGE_RESOLUTION|>--- conflicted
+++ resolved
@@ -16,30 +16,19 @@
 template<typename T>
 class AudioPacketView {
 public:
-<<<<<<< HEAD
-    AudioPacketView(const T* buffer, const AudioPacketProperties& props):
-        _buffer(buffer),
-=======
     AudioPacketView(const T* buffer, const AudioPacketProperties& props, double volume):
         _buffer(buffer),
         _volume(volume),
->>>>>>> 031f0e23
         _props(props) {
     }
 
     const T* buffer() const { return _buffer; }
     const AudioPacketProperties& props() const { return _props; }
-<<<<<<< HEAD
-
-private:
-    const T* _buffer = nullptr;
-=======
     double volume() const { return _volume; }
 
 private:
     const T* _buffer = nullptr;
     const double _volume = 0.0;
->>>>>>> 031f0e23
     const AudioPacketProperties _props;
 };
 
