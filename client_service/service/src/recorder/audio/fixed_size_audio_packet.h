#pragma once

#include "recorder/encoder/av_encoder.h"
#include "recorder/audio/audio_packet_properties.h"
#include "recorder/audio/audio_packet_view.h"

#include <array>
#include <cassert>

namespace service::recorder::audio {

// N is the total capacity of this packet.
// The actual "size" of this packet in terms of number of samples can be found by
// accessing the props property.
template<typename T, size_t N>
class FixedSizeAudioPacket {
public:
    static const size_t N = N;
    using SyncTime = service::recorder::encoder::AVSyncClock::time_point;

    FixedSizeAudioPacket() = default;

    FixedSizeAudioPacket(const AudioPacketProperties& props, const SyncTime& tm):
        _tm(tm),
        _props(props) {
    }

    size_t capacity() const { return N; }
    T* buffer() { return _buffer.data(); }
    const T* buffer() const { return _buffer.data(); }
    const AudioPacketProperties& props() const { return _props; }
    const SyncTime& syncTime() const { return _tm; }
    
    void copyFrom(const AudioPacketView<T>& view, size_t start = 0, size_t end = N) {
        assert((end - start) == (props().numSamples * props().numChannels));
        size_t bi = 0;
        for (size_t i = start; i < end; ++i) {
<<<<<<< HEAD
            _buffer[bi++] = view.buffer()[i];
=======
            _buffer[bi++] = view.buffer()[i] * static_cast<T>(view.volume());
>>>>>>> 031f0e23
        }
    }

private:
    std::array<T, N> _buffer;
    SyncTime _tm;
    AudioPacketProperties _props;
};

template<size_t N>
using FFixedSizeAudioPacket = FixedSizeAudioPacket<float, N>;

}<|MERGE_RESOLUTION|>--- conflicted
+++ resolved
@@ -35,11 +35,7 @@
         assert((end - start) == (props().numSamples * props().numChannels));
         size_t bi = 0;
         for (size_t i = start; i < end; ++i) {
-<<<<<<< HEAD
-            _buffer[bi++] = view.buffer()[i];
-=======
             _buffer[bi++] = view.buffer()[i] * static_cast<T>(view.volume());
->>>>>>> 031f0e23
         }
     }
 
