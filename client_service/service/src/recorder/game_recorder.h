--- conflicted
+++ resolved
@@ -29,14 +29,11 @@
     Normal
 };
 
-<<<<<<< HEAD
-=======
 constexpr int FLAG_DXGI_RECORDING = 0b001;
 constexpr int FLAG_GDI_RECORDING = 0b010;
 constexpr int FLAG_WGC_RECORDING = 0b100;
 constexpr int FLAG_ALL_RECORDING = FLAG_WGC_RECORDING | FLAG_GDI_RECORDING | FLAG_DXGI_RECORDING;
 
->>>>>>> c89eec62
 // Records a video of the specified game.
 class GameRecorder {
 public:
@@ -46,13 +43,8 @@
     );
     ~GameRecorder();
 
-<<<<<<< HEAD
-    void startDvrSession();
-    void start(const shared::TimePoint& start, RecordingMode mode);
-=======
     void startDvrSession(int flags = FLAG_ALL_RECORDING);
     void start(const shared::TimePoint& start, RecordingMode mode, int flags = FLAG_ALL_RECORDING);
->>>>>>> c89eec62
     void stop();
     void stopInputs();
     std::string stopDvrSession();
@@ -77,21 +69,13 @@
         bool hasEncoder() const { return !!encoder; }
     };
 
-<<<<<<< HEAD
-    void createVideoRecorder(const video::VideoWindowInfo& info);
-=======
     void createVideoRecorder(const video::VideoWindowInfo& info, int flags);
->>>>>>> c89eec62
     void updateWindowInfo();
     std::unique_ptr<VodIdentifier> createNewVodIdentifier() const;
     void initializeFileOutputPiper();
 
     bool areInputStreamsInitialized() const;
-<<<<<<< HEAD
-    bool initializeInputStreams();
-=======
     bool initializeInputStreams(int flags);
->>>>>>> c89eec62
     EncoderDatum createEncoder(const std::string& outputFname);
 
     process_watcher::process::Process _process;
