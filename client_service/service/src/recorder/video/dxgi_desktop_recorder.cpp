#include "recorder/video/dxgi_desktop_recorder.h"

#include "recorder/encoder/av_encoder.h"
#include "recorder/image/image.h"
#include "shared/errors/error.h"
#include "shared/log/log.h"
#include "system/win32/hwnd_utils.h"

#include <iostream>

#define LOG_FRAME_TIME 0
#ifdef _WIN32

using namespace std::chrono_literals;

namespace service::recorder::video {

using TickClock = std::chrono::high_resolution_clock;

DxgiDesktopRecorder::DxgiDesktopRecorder(HWND window):
    _window(window) {

    // Initialize DirectX 11 and get pointers to various DXGI interfaces so that
    // we can get access to the desktop duplication API.
    HRESULT hr = D3D11CreateDevice(
        nullptr,
        D3D_DRIVER_TYPE_HARDWARE,
        nullptr,
        D3D11_CREATE_DEVICE_SINGLETHREADED | D3D11_CREATE_DEVICE_BGRA_SUPPORT,
        nullptr,
        0,
        D3D11_SDK_VERSION,
        &_device,
        nullptr,
        &_context
    );

    if (hr != S_OK) {
        THROW_ERROR("Failed to create D3D11 device.");
    }

    // Need to initialize immediately to detect if DXGI isn't supported so we can error out appropriately.
    initialize();

    TCHAR windowTitle[1024];
    GetWindowTextA(_window, windowTitle, 1024);
    LOG_INFO("DXGI Desktop Duplication Recording Window: " << windowTitle << "[" << _width << "x" << _height << "]" << std::endl);
}

DxgiDesktopRecorder::~DxgiDesktopRecorder() {
    if (!!_dupl) {
        _dupl->Release();
        _dupl = nullptr;
    }

    if (!!_dxgiOutput1) {
        _dxgiOutput1->Release();
        _dxgiOutput1 = nullptr;
    }

    if (!!_deviceTexture) {
        _deviceTexture->Release();
        _deviceTexture = nullptr;
    }

    if (!!_context) {
        _context->Release();
        _context = nullptr;
    }

    if (!!_device) {
        _device->Release();
        _device = nullptr;
    }
}

void DxgiDesktopRecorder::initialize() {
    IDXGIDevice* dxgiDevice = nullptr;
    HRESULT hr = _device->QueryInterface(__uuidof(IDXGIDevice), (void**)&dxgiDevice);
    if (hr != S_OK) {
        THROW_ERROR("Failed to get IDXGIDevice.");
    }

    IDXGIAdapter* dxgiAdapter = nullptr;
    hr = dxgiDevice->GetParent(__uuidof(IDXGIAdapter), (void**)&dxgiAdapter);
    if (hr != S_OK) {
        THROW_ERROR("Failed to get IDXGIAdapter.");
    }
    dxgiDevice->Release();
    dxgiDevice = nullptr;

    // Wait for the window to become unminimized so that we can grab the correct monitor.
    while (IsIconic(_window)) {
        std::this_thread::sleep_for(std::chrono::milliseconds(100ms));
    }

    // IDXGIOutput represents a monitor output. We need to grab the output that
    // corresponds to the monitor the input window is on.
    HMONITOR refMonitor = MonitorFromWindow(_window, MONITOR_DEFAULTTOPRIMARY);
    if (!refMonitor) {
        THROW_ERROR("Failed to get reference monitor.");
    }

    IDXGIOutput* dxgiOutput = nullptr;
    DXGI_OUTPUT_DESC outputDesc;
    UINT outputIndex = 0;
    while (dxgiAdapter->EnumOutputs(outputIndex++, &dxgiOutput) != DXGI_ERROR_NOT_FOUND) {
        hr = dxgiOutput->GetDesc(&outputDesc);
        if (hr != S_OK) {
            continue;
        }

        if (outputDesc.Monitor == refMonitor) {
            break;
        }

        dxgiOutput->Release();
        dxgiOutput = nullptr;
    }

    dxgiAdapter->Release();
    dxgiAdapter = nullptr;
    if (hr != S_OK) {
        THROW_ERROR("Failed to get IDXGIOutput.");
    }

    hr = dxgiOutput->QueryInterface(__uuidof(IDXGIOutput1), (void**)&_dxgiOutput1);
    if (hr != S_OK) {
        THROW_ERROR("Failed to get IDXGIOutput1.");
    }

    reacquireDuplicationInterface();
    
    D3D11_TEXTURE2D_DESC sharedDesc = { 0 };
    sharedDesc.Width = outputDesc.DesktopCoordinates.right - outputDesc.DesktopCoordinates.left;
    sharedDesc.Height = outputDesc.DesktopCoordinates.bottom - outputDesc.DesktopCoordinates.top;
    sharedDesc.MipLevels = 1;
    sharedDesc.ArraySize = 1;
    sharedDesc.Format = DXGI_FORMAT_B8G8R8A8_UNORM;
    sharedDesc.SampleDesc.Count = 1;
    sharedDesc.Usage = D3D11_USAGE_STAGING;
    sharedDesc.BindFlags = 0;
    sharedDesc.CPUAccessFlags = D3D11_CPU_ACCESS_READ;
    sharedDesc.MiscFlags = 0;

    _width = static_cast<size_t>(sharedDesc.Width);
    _height = static_cast<size_t>(sharedDesc.Height);

    hr = _device->CreateTexture2D(&sharedDesc, nullptr, &_deviceTexture);
    if (hr != S_OK) {
        THROW_ERROR("Failed to create device texture: " << hr);
    }
}

void DxgiDesktopRecorder::reacquireDuplicationInterface() {
    if (!!_dupl) {
        _dupl->Release();
        _dupl = nullptr;        
    }

    HRESULT hr = _dxgiOutput1->DuplicateOutput(_device, &_dupl);
    if (hr != S_OK) {
        THROW_ERROR("Failed to duplicate output.");
    }
}

void DxgiDesktopRecorder::setActiveEncoder(service::recorder::encoder::AvEncoder* encoder) {
    std::lock_guard<std::mutex> guard(_encoderMutex);
    _activeEncoder = encoder;
}

void DxgiDesktopRecorder::startRecording(size_t fps) {
    const auto nsPerFrame = std::chrono::nanoseconds(static_cast<size_t>(1.0 / fps * 1.0e+9));

    _recording = true;
    _recordingThread = std::thread([this, nsPerFrame](){ 
        service::recorder::image::Image frame;
        frame.initializeImage(_width, _height);

        while (_recording) {
            IDXGIResource* desktopResource = nullptr;
            DXGI_OUTDUPL_FRAME_INFO frameInfo;
            bool reuseOldFrame = false;

            const auto startFrameTm = TickClock::now();

            // MSDN recommends calling ReleaseFrame right before AcquireNextFrame for performance reasons.
            /*
                SOURCE: https://docs.microsoft.com/en-us/windows/win32/api/dxgi1_2/nf-dxgi1_2-idxgioutputduplication-releaseframe
                When the client does not own the frame, the operating system copies all desktop updates to the surface. 
                This can result in wasted GPU cycles if the operating system updates the same region for each frame that occurs.
                When the client acquires the frame, the client is aware of only the final update to this region;
                therefore, any overlapping updates during previous frames are wasted. When the client acquires a frame,
                the client owns the surface; therefore, the operating system can track only the updated regions and
                cannot copy desktop updates to the surface. Because of this behavior, we recommend that you
                minimize the time between the call to release the current frame and the call to acquire the next frame.
            */
            const auto result = _dupl->ReleaseFrame();
            if (result == DXGI_ERROR_ACCESS_LOST) {
                reacquireDuplicationInterface();
                // Don't need to continue here since we only start to use _dupl after the
                // call to ReleaseFrame.
            }

            HRESULT hr = _dupl->AcquireNextFrame(10, &frameInfo, &desktopResource);
            if (hr == DXGI_ERROR_WAIT_TIMEOUT) {
                reuseOldFrame = true;
            } else {
                if (hr == DXGI_ERROR_ACCESS_LOST) {
                    LOG_INFO("DXGI Access Lost." << std::endl);
                    reacquireDuplicationInterface();
                    continue;
                }

                if (hr != S_OK) {
                    LOG_INFO("DXGI NOT OK:" << hr << std::endl);
                    continue;
                }
            }

            // We really only care about recording when the user is playing the game so
            // when the window is minimized just ignore what's been recorded.
<<<<<<< HEAD
            if (IsIconic(_window)) {
                if (desktopResource) {
                    desktopResource->Release();
                }
                LOG_INFO("DXGI IS ICONIC:" << hr << std::endl);
=======
            if (IsIconic(_window) || !service::system::win32::isWindowTopmost(_window)) {
                if (desktopResource) {
                    desktopResource->Release();
                }
>>>>>>> 1d0980d6
                std::this_thread::sleep_for(nsPerFrame);
                continue;
            }

            reuseOldFrame |= (frameInfo.AccumulatedFrames == 0);

            const auto postAcquireTm = TickClock::now();

            if (!reuseOldFrame) {
                // I'm not sure why it returns a ID3D11Texture2D but that's what
                // Microsoft's DXGI desktop duplication example does.
                // See: https://github.com/microsoft/Windows-classic-samples/blob/1d363ff4bd17d8e20415b92e2ee989d615cc0d91/Samples/DXGIDesktopDuplication/cpp/DuplicationManager.cpp
                ID3D11Texture2D* tex = nullptr;
                hr = desktopResource->QueryInterface(__uuidof(ID3D11Texture2D), (void**)&tex);
                desktopResource->Release();
                desktopResource = nullptr;
                if (hr != S_OK) {
                    LOG_INFO("DXGI FAILED TO QUERY INTERFACE: " << hr << std::endl);
                    continue;
                }

                // TODO: More efficient copy using information about which parts of the image
                // are dirty/moved?
                _context->CopyResource(_deviceTexture, tex);
                tex->Release();

                // Read from the texture onto the CPU and then copy it into our image buffer
                // to send to the encoder.
                D3D11_MAPPED_SUBRESOURCE mappedData;
                hr = _context->Map(_deviceTexture, 0, D3D11_MAP_READ, 0, &mappedData);
                if (hr != S_OK) {
                    LOG_INFO("DXGI FAILED TO MAP TEXTURE: " << hr << std::endl);
                    continue;
                }

                const uint8_t* src = reinterpret_cast<const uint8_t*>(mappedData.pData);
                uint8_t* dst = frame.buffer();

                for (size_t r = 0; r < _height; ++r) {
                    assert(frame.numBytesPerRow() <= mappedData.RowPitch);
                    std::memcpy(dst, src, frame.numBytesPerRow());
                    src += mappedData.RowPitch;
                    dst += frame.numBytesPerRow();
                }
                _context->Unmap(_deviceTexture, 0);
            }

            const auto sendToEncoderTm = TickClock::now();
            {
                std::lock_guard<std::mutex> guard(_encoderMutex);
                if (_activeEncoder) {
                    _activeEncoder->addVideoFrame(frame);
                }
            }

            const auto postEncoderTm = TickClock::now();

#if LOG_FRAME_TIME
            const auto timeToAcquireNs = std::chrono::duration_cast<std::chrono::nanoseconds>(postAcquireTm - startFrameTm).count();
            const auto copyNs = std::chrono::duration_cast<std::chrono::nanoseconds>(sendToEncoderTm - postAcquireTm).count();
            const auto encodeNs = std::chrono::duration_cast<std::chrono::nanoseconds>(postMapTm - sendToEncoderTm).count();

            LOG_INFO("Frame Time - DXGI:" << (timeToAcquireNs + copyNs + encodeNs) * 1.0e-6 << " [" << frameInfo.AccumulatedFrames << " frames]" << std::endl
                << "\tAcquire:" << timeToAcquireNs * 1.0e-6 << std::endl
                << "\tCopy:" << copyNs * 1.0e-6  << std::endl
                << "\tEncode:" << encodeNs * 1.0e-6  << std::endl);
#endif

            const auto elapsedNs = std::chrono::duration_cast<std::chrono::nanoseconds>(postEncoderTm - startFrameTm);
            if (elapsedNs < nsPerFrame) {
                std::this_thread::sleep_for(nsPerFrame - elapsedNs);
            }
        }
    });
}

void DxgiDesktopRecorder::stopRecording() {
    _recording = false;

    if (_recordingThread.joinable()) {
        _recordingThread.join();
    }
}

bool tryInitializeDxgiDesktopRecorder(VideoRecorderPtr& output, const VideoWindowInfo& info, DWORD pid) {
    if (info.isWindowed) {
        LOG_INFO("Rejecting DXGI due to windowed mode." << std::endl);
        return false;
    }

    HWND wnd = service::system::win32::findWindowForProcessWithMaxDelay(pid, std::chrono::milliseconds(120000));
    if (!wnd) {
        LOG_INFO("Rejecting DXGI due to inability to find window." << std::endl);
        return false;
    }

    try {
        output.reset(new DxgiDesktopRecorder(wnd));
    } catch (std::exception& ex) {
        LOG_WARNING("Failed to enable Dxgi Desktop Recording: " << ex.what() << std::endl);
        return false;
    }

    return true;
}

}

#endif<|MERGE_RESOLUTION|>--- conflicted
+++ resolved
@@ -220,18 +220,10 @@
 
             // We really only care about recording when the user is playing the game so
             // when the window is minimized just ignore what's been recorded.
-<<<<<<< HEAD
-            if (IsIconic(_window)) {
-                if (desktopResource) {
-                    desktopResource->Release();
-                }
-                LOG_INFO("DXGI IS ICONIC:" << hr << std::endl);
-=======
             if (IsIconic(_window) || !service::system::win32::isWindowTopmost(_window)) {
                 if (desktopResource) {
                     desktopResource->Release();
                 }
->>>>>>> 1d0980d6
                 std::this_thread::sleep_for(nsPerFrame);
                 continue;
             }
