--- conflicted
+++ resolved
@@ -23,11 +23,7 @@
     _window(window) {
     
     // For debugging print ouf the window name that we're recording from.
-<<<<<<< HEAD
-    TCHAR windowTitle[1024];
-=======
     char windowTitle[1024];
->>>>>>> c89eec62
     GetWindowTextA(_window, windowTitle, 1024);
     LOG_INFO("Win32 GDI Recording Window: " << windowTitle << std::endl);
 }
@@ -61,13 +57,10 @@
         bi.biPlanes = 1;    
         bi.biBitCount = 32;    
         bi.biCompression = BI_RGB;
-<<<<<<< HEAD
-=======
         bi.biXPelsPerMeter = 0;
         bi.biYPelsPerMeter = 0;
         bi.biClrUsed = 0;
         bi.biClrImportant = 0;
->>>>>>> c89eec62
 
         bmfHeader.bfOffBits = (DWORD)sizeof(BITMAPFILEHEADER) + (DWORD)sizeof(BITMAPINFOHEADER);
         bmfHeader.bfType = 0x4D42; //BM  
@@ -89,23 +82,16 @@
                 continue;
             }
 
-<<<<<<< HEAD
-            if (!hbm) {
-=======
             if (!hbm || width != frame.width() || height != frame.height()) {
                 if (hbm) {
                     DeleteObject(hbm);
                 }
->>>>>>> c89eec62
                 hbm = CreateCompatibleBitmap(hdcWindow, width, height);
                 frame.initializeImage(width, height);
                 bi.biWidth = width;
                 // Make bitmaps draw normally (i.e. Y=0 is the top of image...)
                 bi.biHeight = -height;
-<<<<<<< HEAD
-=======
                 bi.biSizeImage = width * height * 4;
->>>>>>> c89eec62
             }
 
             const DWORD dwBmpSize = width * height * 4;
@@ -160,11 +146,7 @@
             }
         }
 
-<<<<<<< HEAD
-        DeleteObject(hbm);    
-=======
         DeleteObject(hbm);
->>>>>>> c89eec62
         
         DeleteDC(hdcMem);
         ReleaseDC(_window, hdcWindow);
