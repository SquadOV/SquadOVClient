--- conflicted
+++ resolved
@@ -13,13 +13,10 @@
     RecordingSettings settings;
     settings.resY = obj["resY"].get<int32_t>();
     settings.fps = obj["fps"].get<int32_t>();
-<<<<<<< HEAD
-=======
     settings.outputDevice = obj["outputDevice"].get<std::string>();
     settings.outputVolume = obj["outputVolume"].get<double>();
     settings.inputDevice = obj["inputDevice"].get<std::string>();
     settings.inputVolume = obj["inputVolume"].get<double>();
->>>>>>> 031f0e23
     return settings;
 }
 
