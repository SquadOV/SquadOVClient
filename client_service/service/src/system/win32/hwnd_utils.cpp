--- conflicted
+++ resolved
@@ -45,12 +45,9 @@
     while (delay < maxDelayMs) {
         EnumWindows(enumWindowCallback, (LPARAM)&window);
         if (window.found) {
-<<<<<<< HEAD
-=======
             char windowTitle[1024];
             GetWindowTextA(window.out, windowTitle, 1024);
             LOG_INFO("Found Window for Process: " << windowTitle << std::endl);
->>>>>>> 1d0980d6
             return window.out;
         }
 
@@ -61,14 +58,11 @@
     return NULL;
 }
 
-<<<<<<< HEAD
-=======
 bool isWindowTopmost(HWND wnd) {
     HWND refWnd = GetForegroundWindow();
     return wnd == refWnd;
 }
 
->>>>>>> 1d0980d6
 bool isFullscreen(HWND wnd, HMONITOR monitor, int margin) {
     RECT hwndRect;
     if(!GetWindowRect(wnd, &hwndRect)) {
