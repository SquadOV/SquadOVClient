#pragma once

#include "game_event_watcher/logs/base_log_watcher.h"
#include "game_event_watcher/logs/log_watcher.h"
#include "shared/time.h"

#include <filesystem>
#include <nlohmann/json.hpp>
#include <unordered_map>
#include <vector>

namespace game_event_watcher {

enum class EWoWLogEvents {
    // This is for when the user begins the combat log with /combatlog
    CombatLogStart,
    // This event is emitted for every line of the combat log (this is needed
    // to send the log live to our servers).
    CombatLogLine,
    EncounterStart,
    EncounterEnd,
    ChallengeModeStart,
    ChallengeModeEnd,
    ArenaStart,
    ArenaEnd,
    CombatantInfo,
    // This event is fired whenever the line is not a COMBATANT_INFO. Should only
    // be handled after you start to exepct COMBATANT_INFO events.
<<<<<<< HEAD
    FinishCombatantInfo
=======
    FinishCombatantInfo,
    ZoneChange
>>>>>>> 031f0e23
};

struct WoWCombatLogState {
    std::string combatLogVersion;
    bool advancedLog;
    std::string buildVersion;

    nlohmann::json toJson() const;
};

struct RawWoWCombatLog {
    shared::TimePoint timestamp;
    std::vector<std::string> log;
    int64_t logLine;
    bool parsed = false;

    nlohmann::json toJson() const;
};

struct WoWEncounterStart {
    int encounterId;
    std::string encounterName;
    int difficulty;
    int numPlayers;
    int instanceId;

    nlohmann::json toJson() const;
};

struct WoWChallengeModeStart {
    std::string challengeName;
    int instanceId;
    int keystoneLevel;

    nlohmann::json toJson() const;
};

struct WoWEncounterEnd {
    int encounterId;
    std::string encounterName;
    int difficulty;
    int numPlayers;
    bool success;

    nlohmann::json toJson() const;
};

struct WoWChallengeModeEnd {
    int instanceId;
    bool success;
    int keystoneLevel;
    int64_t timeMs;

    nlohmann::json toJson() const;
};

struct WoWArenaStart {
    int instanceId;
    std::string type;
    int localTeamId;

    nlohmann::json toJson() const;
};

struct WoWArenaEnd {
    int winningTeamId;
    int matchDurationSeconds;
    int newRatings[2];

    nlohmann::json toJson() const;
};

struct WoWCombatantInfo {
    std::string guid;

    nlohmann::json toJson() const;
};

class WoWLogWatcher : public BaseLogWatcher {
public:
    WoWLogWatcher(bool useTimeChecks, const shared::TimePoint& timeThreshold);
    void loadFromExecutable(const std::filesystem::path& exePath);
    void loadFromPath(const std::filesystem::path& logPath, bool loop = true);
    void moveLogToBackup();

    void wait();
private:
    void onCombatLogChange(const LogLinesDelta& lines);

    std::filesystem::path _logPath;
    LogWatcherPtr _watcher;
    int64_t _logLine = 0;
};

using WoWLogWatcherPtr = std::unique_ptr<WoWLogWatcher>;

std::ostream& operator<<(std::ostream& os, const WoWEncounterStart& e);
std::ostream& operator<<(std::ostream& os, const WoWChallengeModeStart& e);
std::ostream& operator<<(std::ostream& os, const WoWArenaStart& e);
std::ostream& operator<<(std::ostream& os, const WoWEncounterEnd& e);
std::ostream& operator<<(std::ostream& os, const WoWChallengeModeEnd& e);
std::ostream& operator<<(std::ostream& os, const WoWArenaEnd& e);
std::ostream& operator<<(std::ostream& os, const WoWCombatantInfo& e);
std::ostream& operator<<(std::ostream& os, const std::vector<WoWCombatantInfo>& e);

}<|MERGE_RESOLUTION|>--- conflicted
+++ resolved
@@ -26,12 +26,8 @@
     CombatantInfo,
     // This event is fired whenever the line is not a COMBATANT_INFO. Should only
     // be handled after you start to exepct COMBATANT_INFO events.
-<<<<<<< HEAD
-    FinishCombatantInfo
-=======
     FinishCombatantInfo,
     ZoneChange
->>>>>>> 031f0e23
 };
 
 struct WoWCombatLogState {
