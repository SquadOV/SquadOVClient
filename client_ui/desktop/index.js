/*
if (handleSquirrel()) {
    return
}

function handleSquirrel() {
    if (process.argv.length === 1) {
        return false
    }

    const {app} = require('electron')
    const ChildProcess = require('child_process')
    const path = require('path')
    const fs = require('fs')

    const appFolder = path.resolve(process.execPath, '..')
    const rootAtomFolder = path.resolve(appFolder, '..')
    const updateDotExe = path.resolve(path.join(rootAtomFolder, 'Update.exe'))
    const exeName = path.basename(process.execPath)

    const spawn = function(command, args) {
        let spawnedProcess, error

        try {
            spawnedProcess = ChildProcess.spawn(command, args, {detached: true})
        } catch (error) {}

        return spawnedProcess
    };

    const spawnUpdate = function(args) {
        return spawn(updateDotExe, args)
    };

    const squirrelEvent = process.argv[1]
    switch (squirrelEvent) {
        case '--squirrel-install':
        case '--squirrel-updated':
            // Optionally do things such as:
            // - Add your .exe to the PATH
            // - Write to the registry for things like file associations and
            //   explorer context menus

            // Uninstall the old SquadOV.
            const oldUninstaller = path.join(process.env.LOCALAPPDATA, 'Programs', 'squadov_client_ui', 'Uninstall SquadOV.exe')
            if (fs.existsSync(oldUninstaller)) {
                spawn(oldUninstaller, ['/S'])
            }

            // Install desktop and start menu shortcuts
            spawnUpdate(['--createShortcut', exeName])

            setTimeout(app.quit, 1000)
            return true

        case '--squirrel-uninstall':
            // Undo anything you did in the --squirrel-install and
            // --squirrel-updated handlers

            // Remove desktop and start menu shortcuts
            spawnUpdate(['--removeShortcut', exeName])

            setTimeout(app.quit, 1000)
            return true

        case '--squirrel-obsolete':
            // This is called on the outgoing version of your app before
            // we update to the new version - it's the opposite of
            // --squirrel-updated

            app.quit()
            return true
    }
    return false
}
*/

const {app, BrowserWindow, Menu, Tray, ipcMain, net, globalShortcut} = require('electron')
const path = require('path')
const fs = require('fs')
const {spawn, exec} = require('child_process');
const log = require('./log.js')
const { dialog } = require('electron')
const { loginFlow } = require('./login.js')
const { setupFlow } = require('./setup.js')
const { getAppDataFolder } = require('./paths.js')

const configFile = app.isPackaged ? path.join(process.resourcesPath, 'config/config.json') : 'config/config.json'
const config = JSON.parse(fs.readFileSync(configFile))
process.env.API_SQUADOV_URL = config["API_URL"]
process.env.SQUADOV_TZDATA = !!process.env.SQUADOV_TZDATA ?
    process.env.SQUADOV_TZDATA :
    app.isPackaged ? path.join(process.resourcesPath, 'tzdata') : path.join(__dirname, '../../resources/tzdata')
process.env.SQUADOV_CSGO_RESOURCES = !!process.env.SQUADOV_CSGO_RESOURCES ?
    process.env.SQUADOV_CSGO_RESOURCES :
    app.isPackaged ? path.join(process.resourcesPath, 'csgo') : path.join(__dirname, '../../resources/csgo')
const iconPath = path.join(__dirname, 'assets/icon.ico')

if (app.isPackaged) {
    process.env.SQUADOV_VERSION = app.getVersion()
}

let win
let setupWindow
let editorWin
let tray
let isQuitting = false

let appSettings = null
function loadAppSettings() {
    const fname = path.join(process.env.SQUADOV_USER_APP_FOLDER, 'settings.json')
    if (fs.existsSync(fname)) {
        const data = fs.readFileSync(fname)
        appSettings = JSON.parse(data)
    }

    if (app.isPackaged) {
        const appFolder = path.dirname(process.execPath)
        const updateExe = path.resolve(appFolder , '..', 'Update.exe')
        const exeName = path.basename(process.execPath)

        /*
        app.setLoginItemSettings({
            openAtLogin: appSettings.runOnStartup === true,
            path: updateExe,
            args: [
                '--processStart', `"${exeName}"`,
                '--process-start-args', '"--hidden"'
            ]
        })
        */
        app.setLoginItemSettings({
            openAtLogin: appSettings.runOnStartup === true,
            args: [
                '--hidden'
            ]
        })
    }
}

app.on('quit', () => {
    log.log('Quitting out of SquadOV...')
})

function restore() {
    if (!!win) {
        if (win.isMinimized()) {
            win.restore()
        }

        win.show()
        win.focus()
    }
}

const singleLock = app.requestSingleInstanceLock()
if (!singleLock) {
    app.exit(1)
} else {
    app.on('second-instance', () => {
        restore()
    })
}

function start() {
    win.loadFile('index.html')

    win.on('minimize', (e) => {
        if (!!appSettings.minimizeToTray) {
            e.preventDefault()
            win.hide()
        }

        win.webContents.send('onActiveChange', false)
    })

    win.on('close', (e) => {
        if (!isQuitting) {
            if (!!appSettings.minimizeOnClose) {
                e.preventDefault()
                win.minimize()
                win.webContents.send('onActiveChange', false)
            } else {
                quit()
            }
        }
    })

    win.on('show', (e) => {
        win.webContents.send('onActiveChange', true)
    })

    win.on('restore', (e) => {
        win.webContents.send('onActiveChange', true)
    })

    tray = new Tray(iconPath)
    const contextMenu = Menu.buildFromTemplate([
        {
            label: 'Quit SquadOV',
            click: () => {
                quit()
            }
        }
    ])

    tray.on('click', () => {
        win.show()
    })
    tray.setContextMenu(contextMenu)
}

ipcMain.on('request-app-folder', (event) => {
    event.returnValue = process.env.SQUADOV_USER_APP_FOLDER
})

// Start a local ZeroMQ server that'll be used for IPC between the electron client
// and the underlying local client service.
const { ZeroMQServerClient } = require('./zeromq')
let zeromqServer = new ZeroMQServerClient()

async function quit() {
    isQuitting = true
    await zeromqServer.close()
    app.exit(0)
}

function setAppDataFolderFromEnv() {
    process.env.SQUADOV_USER_APP_FOLDER = path.join(getAppDataFolder(), `${process.env.SQUADOV_USER_ID}`)
    log.log('Set App Data Folder: ', getAppDataFolder(), process.env.SQUADOV_USER_APP_FOLDER)
    if (!fs.existsSync(process.env.SQUADOV_USER_APP_FOLDER)) {
        fs.mkdirSync(process.env.SQUADOV_USER_APP_FOLDER, {
            recursive: true
        })
    }

    const clipsFolder = path.join(process.env.SQUADOV_USER_APP_FOLDER, 'Clips')
    if (fs.existsSync(clipsFolder)) {
        fs.rmSync(clipsFolder, {
            recursive: true,
            force: true,
        })
    }
}

function getSessionPath() {
    return path.join(getAppDataFolder(), 'session.json')
}

function restart() {
    app.relaunch()
    quit()
}

function logout() {
    const sessionPath = getSessionPath()
    if (fs.existsSync(sessionPath)) {
        fs.unlinkSync(sessionPath)
    }
    restart()
}

ipcMain.on('logout', logout)

// Returns true is a session was loaded successfuly.
function loadSession() {
    const sessionPath = getSessionPath()
    if (!fs.existsSync(sessionPath)) {
        return false
    }

    try {
        const data = JSON.parse(fs.readFileSync(sessionPath))
        process.env.SQUADOV_SESSION_ID = data.sessionId
        process.env.SQUADOV_USER_ID = data.userId
        return true
    } catch (e) {
        log.log('Failed to read session JSON - forcing users to relog..', e)
        return false
    }
}

function saveSession() {
    let tmpPath = getSessionPath() + '.tmp'

    // Two step process so the change is more atomic so we don't run the risk
    // of corrupting the session.json file.
    fs.writeFileSync(tmpPath, JSON.stringify({
        sessionId: process.env.SQUADOV_SESSION_ID,
        userId: process.env.SQUADOV_USER_ID,
    }), {
        encoding: 'utf-8',
    })

    fs.renameSync(tmpPath, getSessionPath())
}

function updateSession(sessionId, sendIpc) {
    process.env.SQUADOV_SESSION_ID = sessionId
    saveSession()

    log.log('UPDATE SESSION: ' , sessionId)
    if (!!sendIpc) {
        zeromqServer.updateSessionId(sessionId)
    }

    if (!!win) {
        win.webContents.send('update-session', sessionId)
    }

    if (!!editorWin) {
        editorWin.webContents.send('update-session', sessionId)
    }
}


zeromqServer.on('session-id', (sessionId) => {
    updateSession(sessionId, false)
})

let backendReady = new Promise((resolve, reject) => {
    zeromqServer.on('on-ready', () => {
        resolve()
    })
})


// This is the initial session obtainment from logging in. Loading it from storage will
// directly call loadSession(). This event ONLY happens in the Login UI.
ipcMain.on('obtain-session', (event, [session, userId]) => {
    process.env.SQUADOV_SESSION_ID = session
    process.env.SQUADOV_USER_ID = userId
    saveSession()
})

// This event gets called when the UI obtains a new session ID from the API server.
// This can happen when/if the session expires and the API server refreshes it and gives us
// a new one.
ipcMain.on('refresh-session', (event, session) => {
    updateSession(session, true)
})

// This event gets called when the primary app UI loads up for the first time
// and needs to retrieve what the current session ID and user ID are.
ipcMain.handle('request-session', () => {
    return {
        sessionId: process.env.SQUADOV_SESSION_ID,
        userId: process.env.SQUADOV_USER_ID,
    }
})

// This gets called when the app starts. It's needed to pass the USER_APP_FOLDER
// env variable to the app since we can't rely on the environment variable being 
// set properly the first time the user starts the app.
ipcMain.handle('request-app-folder', () => {
    return process.env.SQUADOV_USER_APP_FOLDER
})

// This event gets called whenever the user wants to resume/pause recording.
ipcMain.on('change-state-pause', (event, paused) => {
    zeromqServer.updateRecordingPaused(paused)
})

ipcMain.on('request-restart', () => {
    restart()
})

ipcMain.handle('request-vod-clip', async (event, {task, source, start, end}) => {
    return await zeromqServer.performVodClip(task, source, start, end)
})

ipcMain.handle('request-cloud-upload', async (event, {task, file, destination}) => {
    return await zeromqServer.performCloudUpload(task, file, destination)
})

ipcMain.on('open-vod-editor', (event, {videoUuid, game}) => {
    if (!editorWin) {
        editorWin = new BrowserWindow({
            width: 1600,
            height: 900,
            frame: false,
            webPreferences: {
                nodeIntegration: true,
                contextIsolation: false,
                webSecurity: app.isPackaged,
            },
            icon: iconPath
        })
    
        if (!app.isPackaged) {
            editorWin.webContents.toggleDevTools()
        }

        editorWin.setMenu(null)
        editorWin.setMenuBarVisibility(false)
        editorWin.on('close', () => {
            // One last hurrah to make sure the editor window cleans up its shit (local files - clips).
            if (!!editorWin) {
                editorWin = null
            }
        })
    }

    editorWin.loadURL(`file://${__dirname}/index.html#editor/${videoUuid}?game=${game}`)
    editorWin.show()
})

ipcMain.on('close-vod-editor', (event) => {
    if (!!editorWin) {
        if (editorWin.isDevToolsOpened()) {
            editorWin.closeDevTools()
        }

        editorWin.close()
    }
})

ipcMain.on('redirect-to-route', (event, route) => {
    if (!!win) {
        win.webContents.send('redirect-to-route', route)
    }
})

ipcMain.on('open-path-window', (event, path) => {
    let pathWin = new BrowserWindow({
        width: 1600,
        height: 900,
        frame: false,
        webPreferences: {
            nodeIntegration: true,
            contextIsolation: false,
            webSecurity: app.isPackaged,
        },
        icon: iconPath
    })
    if (!app.isPackaged) {
        pathWin.webContents.toggleDevTools()
    }

    pathWin.setMenu(null)
    pathWin.setMenuBarVisibility(false)
    pathWin.loadURL(`file://${__dirname}/index.html${path}`)
    pathWin.show()
})

async function requestOutputDevices() {
    await zeromqServer.requestAudioOutputOptions()
}

async function requestInputDevices() {
    await zeromqServer.requestAudioInputOptions()
}

ipcMain.on('request-output-devices', async () => {
    await requestOutputDevices()
})

ipcMain.on('request-input-devices', async () => {
    await requestInputDevices()
})

zeromqServer.on('change-running-games', (games) => {
    win.webContents.send('change-running-games', JSON.parse(games))
})

zeromqServer.on('change-recording-games', (games) => {
    win.webContents.send('change-recording-games', JSON.parse(games))
})

zeromqServer.on('post-game-notification', (game) => {
    let data = JSON.parse(game)
    data.tm = new Date(data.tm)
    win.webContents.send('post-game-notification', data)
})

zeromqServer.on('respond-output-devices', (r) => {
    win.webContents.send('respond-output-devices', JSON.parse(r))
})

zeromqServer.on('respond-input-devices', (r) => {
    win.webContents.send('respond-input-devices', JSON.parse(r))
})

totalCloseCount = 0

function getClientExePath() {
    // Search for the proper executable file.
    //  1) The file specified by the environment variable: SQUADOV_SERVICE_EXE
    //  2) Relative to the current working directory: resources/service/squadov_client_service.exe
    let exeName = ''
    if (process.platform == 'win32') {
        exeName = 'squadov_client_service.exe'
    }

    let exePath = process.env.SQUADOV_SERVICE_EXE
    if (!fs.existsSync(exePath)) {
        exePath = path.join(path.dirname(app.getPath('exe')), 'resources', 'service', exeName)
        if (!fs.existsSync(exePath)) {
            dialog.showMessageBoxSync({
                type: 'error',
                title: 'SquadOV Installation Error',
                message: 'Failed to find the client service executable for SquadOV. Please check that SquadOV was installed correctly. Reinstall if necessary.'
            })

            quit()
            return ''
        }
    }
    return exePath
}

function startClientService() {
    if (totalCloseCount > 5) {
        log.log('Close count exceeded threshold - preventing automatic reboot. Please restart SquadOV.')
        if (!!win) {
            win.webContents.on('did-finish-load', () => {
                win.webContents.send('service-error')    
            })
            win.webContents.send('service-error')
        }
        return
    }

    // Start auxiliary service that'll handle waiting for games to run and
    // collecting the relevant information and sending it to the database.
    let exePath = getClientExePath()

    log.log("SPAWN PROCESS: " + exePath)
    let child = spawn(exePath, {
        cwd: path.dirname(exePath)
    })

    child.stdout.on('data', (data) => {
        console.log(`SERVICE: ${data}`)
    })

    child.stderr.on('data', (data) => {
        console.log(`SERVICE: ${data}`)
    })
    child.on('close', (code) => {

        log.log('Unexpected close of client service: ', code)
        totalCloseCount += 1
        win.webContents.send('reset-state')
        setTimeout(() => {
            startClientService()
        }, 1000)
    })
}

function startAutoupdater() {
    const { autoUpdater } = require("electron-updater")
    autoUpdater.autoDownload = false
    autoUpdater.autoInstallOnAppQuit = false
    autoUpdater.logger = log
    autoUpdater.channel = app.commandLine.hasSwitch('beta') ? 'beta' : 'latest'

    setInterval(() => {
        // This event is for when an update is available and we're past
        // the initial start-up workflow. In this case we need to indicate
        // to the user that an update is available and have them restart.
        autoUpdater.checkForUpdates().then((resp) => {
            console.log(`SquadOV Found Update to Version  ${resp.updateInfo.version} vs ${app.getVersion()}`)
            if (resp.updateInfo.version != app.getVersion()) {
                win.webContents.send('main-update-downloaded', resp.updateInfo.version)
            }
        })
    }, 1 * 60 * 1000)

    let updateWindow = new BrowserWindow({
        width: 300,
        height: 300,
        webPreferences: {
            nodeIntegration: true,
            contextIsolation: false,
        },
        frame: false,
        resizable: false,
        movable: false,
        icon: iconPath
    })

    if (!app.isPackaged) {
        updateWindow.webContents.toggleDevTools()
    }
    updateWindow.loadFile('update.html')
    updateWindow.show()
    updateWindow.on('close', () => {
        quit()
    })

    return new Promise((resolve, reject) => {
        autoUpdater.once('update-not-available', () => {
            autoUpdater.removeAllListeners('update-available')
            autoUpdater.removeAllListeners('download-progress')
            updateWindow.removeAllListeners('close')
            updateWindow.close()
            resolve()
        })

        autoUpdater.once('update-available', (info) => {
            log.log('Index Update Available: ', info)
            autoUpdater.downloadUpdate().then(() => {
                autoUpdater.quitAndInstall(false, true)
            }).catch((err) => {
                console.log('Failed to update: ', err)
            })
            updateWindow.webContents.send('update-update-available', info)            
        })

        autoUpdater.on('download-progress', (progress) => {
            log.log('Index Download Progress: ', progress)
            updateWindow.webContents.send('update-download-progress', progress)
        })
        autoUpdater.checkForUpdates()
    })
}

let currentSessionExpiration = null
let sessionRetryCount = 0
let oldServerTimestamp = null

function getServerTimestamp() {
    return oldServerTimestamp
}

function setServerTimestamp(d) {
    oldServerTimestamp = d
}

let retryTimeout = null

const http = require('http')
const https = require('https')
function startSessionHeartbeat(onBeat) {
    try {
        log.log('Performing session heartbeat...')
        const url = new URL(`${process.env.API_SQUADOV_URL}/auth/session/heartbeat`)
        const options = {
            method: 'POST',
            hostname: url.hostname,
            path: url.pathname,
            port: url.port,
            protocol: url.protocol,
            timeout: 7000,
            headers: {
                'Content-Type': 'application/json'
            }
        }

        const request = (options.protocol == 'https:') ? https.request(url, options) : http.request(options)
        const sentSessionId = process.env.SQUADOV_SESSION_ID
        request.write(JSON.stringify({
            sessionId: sentSessionId
        }))

        let retrySessionHeartbeat = (connError) => {
            let timeoutMs = Math.min(Math.pow(2, sessionRetryCount) + Math.random() * 1000, 15000)
            // We want to retry a few times up until the session is expired
            // to try and get a new session just in case the user's internet
            // is spotty (or their computer went to sleep or something). In the case
            // where we aren't able to obtain a valid session before the session
            // expires, we want to put the app into an error state that that keeps trying
            // to update the session but is other not functional.
            if (!!currentSessionExpiration && !connError) {
                // In the case where we're passed the expiration we need to restart and force the user to re-log.
                if (new Date() > currentSessionExpiration) {
                    logout()
                    return
                }
            } else {
                // This is the first session heartbeat or some connection error. Need to display some sort of loading error
                // screen so that the user isn't just greeted with nothing.
                if (!win.webContents.getURL().includes('sessionError.html')) {
                    win.loadFile('sessionError.html')
                }
            }

            // We don't want multiple different paths of retrying. Only a singular retry loop should ever happen at the same time.
            if (!!retryTimeout) {
                log.log('...Ignoring session heartbeat retry. One already exists.')
            } else {
                log.log(`\tRetrying heartbeat in ${timeoutMs}ms`)
                retryTimeout = setTimeout(() => {
                    log.log('...Retry Heartbeat')
                    retryTimeout = null
                    // We need to push onBeat forward just in case this is the first session heartbeat.
                    startSessionHeartbeat(onBeat, false)
                }, timeoutMs)
                sessionRetryCount += 1
            }
        }

        request.on('error', (err) => {
            log.log('Error in Sesssion Heartbeat: ', err)
            retrySessionHeartbeat(true)
        })

        request.on('abort', (err) => {
            log.log('Session Heartbeat Aborted: ', err)
            retrySessionHeartbeat(true)
        })

        request.on('timeout', () => {
            // Note that we don't want to abort the request JUST IN CASE the server
            // actually responds later. What we want to do in that case is to be smart
            // about whether the incoming session ID is newer than the one we have stored.
            log.log('Session Heartbeat Timeout!')
            retrySessionHeartbeat(true)
        })

        request.on('response', (resp) => {
            if (resp.statusCode == 401) {
                log.log('Sesssion Heartbeat Unauthorized: ', resp.statusCode, resp.statusMessage)
                logout()
            } else if (resp.statusCode != 200) {
                log.log('Bad response code: ', resp.statusCode)
                retrySessionHeartbeat(false)
            } else {
                let body = ''
                resp.on('data', (chunk) => {
                    body += chunk.toString()
                })
                
                resp.on('end', () => {
                    let respBody = JSON.parse(body)

                    // We assume that every time we create a new session we'll get an expiration date in the future.
                    // Thus, if we have two requests A and B that both send a session heartbeat request. The one that
                    // last hit the server (and is thus the more authoritative one) is the one with the latest expiration
                    // time. Therefore, we can ignore the older refresh request if it comes after a newer request.
                    let serverExpiration = new Date(respBody.expiration)
                    let serverTimestamp = new Date(respBody.serverTime)

                    let oldTimestamp = getServerTimestamp()
                    if (!!oldTimestamp && serverExpiration < oldTimestamp) {
                        log.log('Found old session refresh...ignoring.')
                        return
                    }
                    setServerTimestamp(serverTimestamp)

                    updateSession(respBody.sessionId, true)
                    sessionRetryCount = 0

                    if (!!onBeat) {
                        onBeat()
                    }

                    // Need to make sure we recover from the session error page when we successfully reconnect
                    // to the server.
                    if (!!win && !win.webContents.getURL().includes('index.html')) {
                        win.loadFile('index.html')
                    }
                    
                    currentSessionExpiration = new Date(Date.now() + respBody.expiresIn * 1000)

                    // Preemptively refresh the session 10 minutes before it's due to expire.
                    setTimeout(() => {
                        startSessionHeartbeat()
                    }, Math.max((respBody.expiresIn - 10 * 60) * 1000, 0))
                })
            }
        })
        request.end()
    } catch (e) {
        log.log('Failed to perform session heartbeat: ', e)
        logout()
    }
}

app.on('ready', async () => {
    await zeromqServer.start()
    zeromqServer.run()

    win = new BrowserWindow({
        width: 1600,
        height: 900,
        frame: false,
        webPreferences: {
            nodeIntegration: true,
            contextIsolation: false,
            webSecurity: app.isPackaged
        },
        icon: iconPath
    })

    if (!app.isPackaged) {
        win.webContents.toggleDevTools()
    }

    win.setMenu(null)
    win.setMenuBarVisibility(false)
    win.hide()

    if (app.isPackaged) {
        await startAutoupdater()
    }

    if (!app.commandLine.hasSwitch('hidden')) {
        win.show()
    }

    if (app.commandLine.hasSwitch('debug')) {
        process.env.SQUADOV_DEBUG = '1'
    }
    
    log.log('Loading Session...')
    if (!loadSession()) {
        // Needing to login overrides the hidden flag as we don't display the tray icon until much later.
        // Maybe that needs to change instead?
        win.show()

        // DO NOT GO ANY FURTHER UNTIL WE HAVE SUCCESSFULLY LOGGED IN.
        log.log('Start Login Flow...')
        try {
            await loginFlow(win)
        } catch (ex) {
            log.log('User chose not to login...good bye: ', ex)
            quit()
            return
        }
        log.log(`OBTAINED SESSION: ${process.env.SQUADOV_SESSION_ID} - USER ID: ${process.env.SQUADOV_USER_ID}`)
        saveSession()
    }

    // Set the environment variable SQUADOV_USER_APP_FOLDER to specify which folder to store *ALL* this user's data in.
    setAppDataFolderFromEnv()

    win.hide()

    // Do setup flow - will get the user setup with the config file and a host of other things to ensure their settings
    // are good to go for using SquadOV.
    setupWindow = new BrowserWindow({
        width: 300,
        height: 300,
        webPreferences: {
            nodeIntegration: true,
            contextIsolation: false,
        },
        frame: false,
        resizable: false,
        movable: false,
        icon: iconPath
    })

    if (!app.isPackaged) {
        setupWindow.webContents.toggleDevTools()
    }
    setupWindow.loadFile('setup.html')
    setupWindow.show()

    log.log('Starting Setup Flow...')
    try {
        await setupFlow(setupWindow)
    } catch (ex) {
        log.log('User exited out of setup...')
        quit()
        return
    }

    // For simplicity, we only have the Electron app refresh the session ID instead of having everyone refreshing the session ID
    // themselves this way we can avoid race conditions where multiple people try to refresh the same session at the same time
    // and we end up with an invalid session ID.
    log.log('Start Session Heartbeat...')
    startSessionHeartbeat(async () => {
        if (!setupWindow.isDestroyed()) {
            setupWindow.close()
        }
        
        win.show()

        // Note that all this stuff should be in the session heartbeat callback because we don't really want to 
        // start the UI and the client service (2 things that require querying the API) until we have a valid session.
        // This is particularly relevant when we're loading the session from disk.
        start()

        if (!parseInt(process.env.SQUADOV_MANUAL_SERVICE)) {
            startClientService()
            await backendReady
            
            await requestOutputDevices()
            await requestInputDevices()
        }
    })
})

app.on('window-all-closed', () => {
    quit()
})

ipcMain.handle('reload-app-settings', async () => {
    loadAppSettings()
    await zeromqServer.reloadAppSettings()
    return true
})

ipcMain.handle('request-folder-size', async (event, folder) => {
    try {
        return {
            success: true,
            data: await zeromqServer.requestFolderSize(folder)
        }
    } catch(ex) {
        return {
            success: false,
            data: ex,
        }
    }
})

ipcMain.handle('change-recording-folder', async (event, {from, to}) => {
    try {
        return {
            success: true,
            data: await zeromqServer.changeRecordingFolder(from, to)
        }
    } catch(ex) {
        return {
            success: false,
            data: ex,
        }
    }
})

ipcMain.handle('cleanup-recording-folder', async (event, {loc, limit}) => {
    try {
        return {
            success: true,
            data: await zeromqServer.cleanupRecordingFolder(loc, limit)
        }
    } catch(ex) {
        return {
            success: false,
            data: ex,
        }
    }
})

ipcMain.on('request-vod-local-download', async (event, uuid) => {
    await zeromqServer.requestVodDownload(uuid)
})

ipcMain.handle('check-vod-local', async (event, uuid) => {
    try {
        return {
            success: true,
            data: await zeromqServer.checkForLocalVod(uuid)
        }
    } catch(ex) {
        return {
            success: false,
            data: ex,
        }
    }
})

ipcMain.handle('delete-vod-local', async (event, uuid) => {
    try {
        return {
            success: await zeromqServer.deleteLocalVod(uuid),
            data: null,
        }
    } catch(ex) {
        return {
            success: false,
            data: ex,
        }
    }
})

ipcMain.handle('request-user-folder-selection', async (event, defaultPath) => {
    let ret = await dialog.showOpenDialog({
        title: 'Select a Folder',
        defaultPath,
        properties: ['openDirectory', 'promptToCreate']
    })

    if (ret.canceled || ret.filePaths.length === 0) {
        return defaultPath
    } else {
        return ret.filePaths[0]
    }
})

ipcMain.handle('request-key-code-char', async (event, keyCode) => {
    try {
        return {
            success: true,
            data: await zeromqServer.requestKeyCodeChar(keyCode)
        }
    } catch(ex) {
        return {
            success: false,
            data: ex,
        }
    }
})

ipcMain.on('request-restore', () => {
    restore()
})

zeromqServer.on('vod-download-progress', (resp) => {
    let parsedResp = JSON.parse(resp)
    if (!!win) {
        win.webContents.send('vod-download-progress', parsedResp)
    }
})

zeromqServer.on('cloud-upload-progress', (resp) => {
    let parsedResp = JSON.parse(resp)
    if (!!win) {
        win.webContents.send('cloud-upload-progress', parsedResp)
    }
})

zeromqServer.on('preview-stream-status', (resp) => {
    let parsedResp = JSON.parse(resp)
    if (!!win) {
        win.webContents.send('preview-stream-status', parsedResp)
    }
})

let apiPort = null
zeromqServer.on('on-local-api-port', (resp) => {
    let port = JSON.parse(resp)
    apiPort = port
})

ipcMain.handle('request-local-api-port', (event) => {
    event.returnValue = apiPort
    return apiPort
})

ipcMain.on('minimize', (event) => {
    let window = BrowserWindow.fromWebContents(event.sender)
    window.minimize()
})

ipcMain.on('maximize', (event) => {
    let window = BrowserWindow.fromWebContents(event.sender)
    if (window.isMaximized()) {
        window.unmaximize()
    } else {
        window.maximize()
    }
})

ipcMain.on('closeWindow', (event) => {
    let window = BrowserWindow.fromWebContents(event.sender)
    if (event.sender.isDevToolsOpened()) {
        event.sender.closeDevTools()
    }
    
    window.close()
})

ipcMain.handle('start-record-preview', (event, game) => {
    let mediaRootPath = path.join(process.env.SQUADOV_USER_APP_FOLDER, 'HLS')

    if (fs.existsSync(mediaRootPath)) {
        fs.rmSync(mediaRootPath, {
            recursive: true,
            force: true,
        })
    }
    
    fs.mkdirSync(mediaRootPath)

    // Tell C++ to send the game recording to the appropriate path.
    zeromqServer.startGameRecordingStream(path.join(mediaRootPath, 'index.m3u8'), game)
})

ipcMain.on('stop-record-preview', (event) => {
    zeromqServer.stopGameRecordingStream()
})

ipcMain.on('reload-record-preview', (event) => {
    zeromqServer.reloadGameRecordingStream()
})

ipcMain.on('enable-record-preview-overlays', (event, enabled) => {
    zeromqServer.enablePreviewGameRecordingStream(enabled)
})

ipcMain.on('audio-devices-sanity-check', () => {
    let exePath = getClientExePath()

    // Run a custom mode in the client service executable to do the audio device sanity check.
    // Note that this will cause the client service to modify the settings JSON file.
    let sanityExe = path.join(path.dirname(exePath), 'audio_sanity_checker.exe')

    if (fs.existsSync(sanityExe)) {
        exec(sanityExe, () => {
            if (!!setupWindow) {
                setupWindow.webContents.send('finish-audio-devices-sanity-check')
            }
        })
    } else {
        log.warn('Failed to find audio sanity checker exe: ', sanityExe)
        if (!!setupWindow) {
            setupWindow.webContents.send('finish-audio-devices-sanity-check')
        }
    }
})

ipcMain.on('request-process-list', () => {
    zeromqServer.requestProcessList()
})

zeromqServer.on('respond-process-list', (r) => {
    win.webContents.send('respond-process-list', JSON.parse(r))
})

<<<<<<< HEAD
ipcMain.on('force-stop-recording', () => {
    zeromqServer.forceStopRecording()
=======
ipcMain.on('user-upload-speed-check', () => {
    let exePath = getClientExePath()

    // Run a custom mode in the client service executable to do the speed check.
    // This currently seems to stall it for 10 seconds before it proceeds to open the actual application... Not a big fan of that.
    let sanityExe = path.join(path.dirname(exePath), 'speed_check.exe')
    if (fs.existsSync(sanityExe)) {
        exec(sanityExe, () => {
            if (!!setupWindow) {
                setupWindow.webContents.send('finish-user-upload-speed-check')
            }
        })
    } else {
        log.warn('Failed to find upload speed check exe: ', sanityExe)
        if (!!setupWindow) {
            setupWindow.webContents.send('finish-user-upload-speed-check')
        }
    }
>>>>>>> db247b2b
})<|MERGE_RESOLUTION|>--- conflicted
+++ resolved
@@ -1112,10 +1112,10 @@
     win.webContents.send('respond-process-list', JSON.parse(r))
 })
 
-<<<<<<< HEAD
 ipcMain.on('force-stop-recording', () => {
     zeromqServer.forceStopRecording()
-=======
+})
+
 ipcMain.on('user-upload-speed-check', () => {
     let exePath = getClientExePath()
 
@@ -1134,5 +1134,4 @@
             setupWindow.webContents.send('finish-user-upload-speed-check')
         }
     }
->>>>>>> db247b2b
 })