const {app, BrowserWindow, Menu, Tray, ipcMain, net} = require('electron')
const path = require('path')
const fs = require('fs')
const {spawn} = require('child_process');
const log = require('./log.js')
const { dialog } = require('electron')
const { loginFlow } = require('./login.js')
const { getAppDataFolder } = require('./paths.js')

const configFile = app.isPackaged ? path.join(process.resourcesPath, 'config/config.json') : 'config/config.json'
const config = JSON.parse(fs.readFileSync(configFile))
process.env.API_SQUADOV_URL = config["API_URL"]
process.env.SQUADOV_TZDATA = !!process.env.SQUADOV_TZDATA ?
    process.env.SQUADOV_TZDATA :
    app.isPackaged ? path.join(process.resourcesPath, 'tzdata') : '../../resources/tzdata'
const iconPath = path.join(__dirname, 'assets/icon.ico')

let win
let editorWin
let tray
let isQuitting = false

let appSettings = null
function loadAppSettings() {
    const fname = path.join(process.env.SQUADOV_USER_APP_FOLDER, 'settings.json')
    if (fs.existsSync(fname)) {
        const data = fs.readFileSync(fname)
        appSettings = JSON.parse(data)
    }

    if (app.isPackaged) {
        app.setLoginItemSettings({
            openAtLogin: appSettings.runOnStartup === true,
            args: [
                '--hidden'
            ]
        })
    }
}

const singleLock = app.requestSingleInstanceLock()
if (!singleLock) {
    app.exit(1)
} else {
    app.on('second-instance', () => {
        if (!!win) {
            if (!win.isVisible()) {
                win.show()
            }

            if (win.isMinimized()) {
                win.restore()
            }

            win.focus()
        }
    })
}

function start() {
    win.loadFile('index.html')

    win.on('close', (e) => {
        if (!isQuitting) {
            if (!!appSettings.minimizeToTray) {
                e.preventDefault()
                win.hide()
            } else {
                quit()
            }
        }
    })

    tray = new Tray(iconPath)
    const contextMenu = Menu.buildFromTemplate([
        {
            label: 'Quit SquadOV',
            click: () => {
                quit()
            }
        }
    ])

    tray.on('click', () => {
        win.show()
    })
    tray.setContextMenu(contextMenu)
}

ipcMain.on('request-app-folder', (event) => {
    event.returnValue = process.env.SQUADOV_USER_APP_FOLDER
})

// Start a local ZeroMQ server that'll be used for IPC between the electron client
// and the underlying local client service.
const { ZeroMQServerClient } = require('./zeromq')
let zeromqServer = new ZeroMQServerClient()

async function quit() {
    isQuitting = true
    zeromqServer.close()
    app.exit(0)
}

function setAppDataFolderFromEnv() {
    process.env.SQUADOV_USER_APP_FOLDER = path.join(getAppDataFolder(), `${process.env.SQUADOV_USER_ID}`)
    log.log('Set App Data Folder: ', getAppDataFolder(), process.env.SQUADOV_USER_APP_FOLDER)
    if (!fs.existsSync(process.env.SQUADOV_USER_APP_FOLDER)) {
        fs.mkdirSync(process.env.SQUADOV_USER_APP_FOLDER, {
            recursive: true
        })
    }
}

function getSessionPath() {
    return path.join(getAppDataFolder(), 'session.json')
}

function restart() {
    app.relaunch()
    quit()
}

function logout() {
    const sessionPath = getSessionPath()
    if (fs.existsSync(sessionPath)) {
        fs.unlinkSync(sessionPath)
    }
    restart()
}

ipcMain.on('logout', logout)

// Returns true is a session was loaded successfuly.
function loadSession() {
    const sessionPath = getSessionPath()
    if (!fs.existsSync(sessionPath)) {
        return false
    }

    const data = JSON.parse(fs.readFileSync(sessionPath))
    process.env.SQUADOV_SESSION_ID = data.sessionId
    process.env.SQUADOV_USER_ID = data.userId
    return true
}

function saveSession() {
    fs.writeFileSync(getSessionPath(), JSON.stringify({
        sessionId: process.env.SQUADOV_SESSION_ID,
        userId: process.env.SQUADOV_USER_ID,
    }), {
        encoding: 'utf-8',
    })
}

function updateSession(sessionId, sendIpc) {
    process.env.SQUADOV_SESSION_ID = sessionId
    saveSession()

    log.log('UPDATE SESSION: ' , sessionId)
    if (!!sendIpc) {
        zeromqServer.updateSessionId(sessionId)
    }

    if (!!win) {
        win.webContents.send('update-session', sessionId)
    }

    if (!!editorWin) {
        editorWin.webContents.send('update-session', sessionId)
    }
}


zeromqServer.on('session-id', (sessionId) => {
    updateSession(sessionId, false)
})

let backendReady = new Promise((resolve, reject) => {
    zeromqServer.on('on-ready', () => {
        resolve()
    })
})


// This is the initial session obtainment from logging in. Loading it from storage will
// directly call loadSession(). This event ONLY happens in the Login UI.
ipcMain.on('obtain-session', (event, [session, userId]) => {
    process.env.SQUADOV_SESSION_ID = session
    process.env.SQUADOV_USER_ID = userId
    saveSession()
})

// This event gets called when the UI obtains a new session ID from the API server.
// This can happen when/if the session expires and the API server refreshes it and gives us
// a new one.
ipcMain.on('refresh-session', (event, session) => {
    updateSession(session, true)
})

// This event gets called when the primary app UI loads up for the first time
// and needs to retrieve what the current session ID and user ID are.
ipcMain.handle('request-session', () => {
    return {
        sessionId: process.env.SQUADOV_SESSION_ID,
        userId: process.env.SQUADOV_USER_ID,
    }
})

// This gets called when the app starts. It's needed to pass the USER_APP_FOLDER
// env variable to the app since we can't rely on the environment variable being 
// set properly the first time the user starts the app.
ipcMain.handle('request-app-folder', () => {
    return process.env.SQUADOV_USER_APP_FOLDER
})

// This event gets called whenever the user wants to resume/pause recording.
ipcMain.on('change-state-pause', (event, paused) => {
    zeromqServer.updateRecordingPaused(paused)
})

ipcMain.on('request-restart', () => {
    restart()
})

<<<<<<< HEAD
ipcMain.handle('request-vod-clip', async (event, {task, source, start, end}) => {
    let retPath = await zeromqServer.performVodClip(task, source, start, end)
    return retPath
})

ipcMain.on('open-vod-editor', (event, videoUuid) => {
    if (!editorWin) {
        editorWin = new BrowserWindow({
            width: 1280,
            height: 720,
            webPreferences: {
                nodeIntegration: true,
                webSecurity: app.isPackaged,
            },
            icon: iconPath
        })
    
        if (!app.isPackaged) {
            editorWin.webContents.toggleDevTools()
        }

        editorWin.setMenu(null)
        editorWin.setMenuBarVisibility(false)
        editorWin.on('close', () => {
            editorWin = null
        })
    }

    editorWin.loadURL(`file://${__dirname}/index.html#editor/${videoUuid}`)
    editorWin.show()
=======
async function requestOutputDevices() {
    await zeromqServer.requestAudioOutputOptions()
}

async function requestInputDevices() {
    await zeromqServer.requestAudioInputOptions()
}

ipcMain.on('request-output-devices', async () => {
    await requestOutputDevices()
})

ipcMain.on('request-input-devices', async () => {
    await requestInputDevices()
>>>>>>> 031f0e23
})

zeromqServer.on('change-running-games', (games) => {
    win.webContents.send('change-running-games', JSON.parse(games))
})

zeromqServer.on('change-recording-games', (games) => {
    win.webContents.send('change-recording-games', JSON.parse(games))
})

zeromqServer.on('respond-output-devices', (r) => {
    win.webContents.send('respond-output-devices', JSON.parse(r))
})

zeromqServer.on('respond-input-devices', (r) => {
    win.webContents.send('respond-input-devices', JSON.parse(r))
})

totalCloseCount = 0
function startClientService() {
    if (totalCloseCount > 5) {
        console.log('Close count exceeded threshold - preventing automatic reboot. Please restart SquadOV.')
        if (!!win) {
            win.webContents.send('service-error')
        }
        return
    }

    // Start auxiliary service that'll handle waiting for games to run and
    // collecting the relevant information and sending it to the database.
    // Search for the proper executable file.
    //  1) The file specified by the environment variable: SQUADOV_SERVICE_EXE
    //  2) Relative to the current working directory: resources/service/squadov_client_service.exe
    let exeName = ''
    if (process.platform == 'win32') {
        exeName = 'squadov_client_service.exe'
    }

    let exePath = process.env.SQUADOV_SERVICE_EXE
    if (!fs.existsSync(exePath)) {
        exePath = path.join(path.dirname(app.getPath('exe')), 'resources', 'service', exeName)
        if (!fs.existsSync(exePath)) {
            dialog.showMessageBoxSync({
                type: 'error',
                title: 'SquadOV Installation Error',
                message: 'Failed to find the client service executable for SquadOV. Please check that SquadOV was installed correctly. Reinstall if necessary.'
            })

            quit()
            return
        }
    }

    log.log("SPAWN PROCESS: " + exePath);
    let child = spawn(exePath)
    child.stdout.on('data', (data) => {
        console.log(`SERVICE: ${data}`)
    })

    child.stderr.on('data', (data) => {
        console.log(`SERVICE: ${data}`)
    })

    child.on('close', (code) => {
        log.log('Unexpected close of client service: ', code)
        totalCloseCount += 1
        win.webContents.send('reset-state')
        setTimeout(() => {
            startClientService()
        }, 500)
    })
}

function startAutoupdater() {
    const { autoUpdater } = require("electron-updater")
    autoUpdater.autoDownload = false
    autoUpdater.autoInstallOnAppQuit = false
    autoUpdater.logger = log
    autoUpdater.channel = app.commandLine.hasSwitch('beta') ? 'beta' : 'latest'

    // This event is for when an update is available and we're past
    // the initial start-up workflow. In this case we need to indicate
    // to the user that an update is available and have them restart.
    autoUpdater.on('update-available', (info) => {
        win.webContents.send('main-update-downloaded', info.version)
    })

    setInterval(() => {
        autoUpdater.checkForUpdates()
    }, 5 * 60 * 1000)

    let updateWindow = new BrowserWindow({
        width: 300,
        height: 300,
        webPreferences: {
            nodeIntegration: true,
        },
        frame: false,
        resizable: false,
        movable: false,
        icon: iconPath
    })

    if (!app.isPackaged) {
        updateWindow.webContents.toggleDevTools()
    }
    updateWindow.loadFile('update.html')
    updateWindow.show()
    updateWindow.on('close', () => {
        quit()
    })

    return new Promise((resolve, reject) => {
        autoUpdater.once('update-not-available', () => {
            autoUpdater.removeAllListeners('update-available')
            autoUpdater.removeAllListeners('download-progress')
            updateWindow.removeAllListeners('close')
            updateWindow.close()
            resolve()
        })

        autoUpdater.on('update-available', (info) => {
            log.log('Index Update Available: ', info)
            autoUpdater.downloadUpdate().then(() => {
                autoUpdater.quitAndInstall(false, true)
            }).catch((err) => {
                console.log('Failed to update: ', err)
            })
            updateWindow.webContents.send('update-update-available', info)            
        })

        autoUpdater.on('download-progress', (progress) => {
            log.log('Index Download Progress: ', progress)
            updateWindow.webContents.send('update-download-progress', progress)
        })
        autoUpdater.checkForUpdates()
    })
}

let currentSessionExpiration = null
let sessionRetryCount = 0
function startSessionHeartbeat(onBeat) {
    try {
        const url = `${process.env.API_SQUADOV_URL}/auth/session/heartbeat`
        log.log('Performing session heartbeat...', url)
        const request = net.request({
            method: 'POST',
            url
        })
        request.setHeader('Content-Type', 'application/json')
        request.write(JSON.stringify({
            sessionId: process.env.SQUADOV_SESSION_ID
        }))

        let retrySessionHeartbeat = () => {
            let timeoutMs = Math.min(Math.pow(2, sessionRetryCount) + Math.random() * 1000, 15000)
            // We want to retry a few times up until the session is expired
            // to try and get a new session just in case the user's internet
            // is spotty (or their computer went to sleep or something). In the case
            // where we aren't able to obtain a valid session before the session
            // expires, we want to put the app into an error state that that keeps trying
            // to update the session but is other not functional.
            if (!!currentSessionExpiration) {
                // In the case where we're passed the expiration we need to restart and throw the user
                // onto the session error screen.
                if (new Date() > currentSessionExpiration) {
                    restart()
                    return
                }
            } else {
                // This is the first session heartbeat. Need to display some sort of loading error
                // screen so that the user isn't just greeted with nothing.
                win.loadFile('sessionError.html')
            }

            log.log(`\tRetrying heartbeat in ${timeoutMs}ms`)
            setTimeout(() => {
                // We need to push onBeat forward just in case this is the first session heartbeat.
                startSessionHeartbeat(onBeat)
            }, timeoutMs)
            sessionRetryCount += 1
        }

        request.on('error', (err) => {
            log.log('Error in Sesssion Heartbeat: ', err)
            retrySessionHeartbeat()
        })

        request.on('response', (resp) => {
            if (resp.statusCode == 401) {
                log.log('Sesssion Heartbeat Unauthorized: ', resp.statusCode, resp.statusMessage)
                logout()
            } else if (resp.statusCode != 200) {
                retrySessionHeartbeat()
            } else {
                let body = ''
                resp.on('data', (chunk) => {
                    body += chunk.toString()
                })
                
                resp.on('end', () => {
                    let respBody = JSON.parse(body)

                    updateSession(respBody.sessionId, true)
                    sessionRetryCount = 0

                    if (!!onBeat) {
                        onBeat()
                    }
                    
                    currentSessionExpiration = new Date(Date.now() + respBody.expiresIn * 1000)

                    // Preemptively refresh the session 10 minutes before it's due to expire.
                    setTimeout(() => {
                        startSessionHeartbeat()
                    }, Math.max((respBody.expiresIn - 10 * 60) * 1000, 0))
                })
            }
        })
        request.end()
    } catch (e) {
        log.log('Failed to perform session heartbeat: ', e)
        logout()
    }
}

app.on('ready', async () => {
    await zeromqServer.start()
    zeromqServer.run()

    win = new BrowserWindow({
        width: 1280,
        height: 720,
        webPreferences: {
            nodeIntegration: true,
            webSecurity: app.isPackaged
        },
        icon: iconPath
    })

    if (!app.isPackaged) {
        win.webContents.toggleDevTools()
    }

    win.setMenu(null)
    win.setMenuBarVisibility(false)
    win.hide()

    if (app.isPackaged) {
        await startAutoupdater()
    }

    if (!app.commandLine.hasSwitch('hidden')) {
        win.show()
    }

    if (app.commandLine.hasSwitch('debug')) {
        process.env.SQUADOV_DEBUG = '1'
    }
    
    if (!loadSession()) {
        // Needing to login overrides the hidden flag as we don't display the tray icon until much later.
        // Maybe that needs to change instead?
        win.show()

        // DO NOT GO ANY FURTHER UNTIL WE HAVE SUCCESSFULLY LOGGED IN.
        try {
            await loginFlow(win)
        } catch (ex) {
            log.log('User chose not to login...good bye: ', ex)
            quit()
            return
        }
        log.log(`OBTAINED SESSION: ${process.env.SQUADOV_SESSION_ID} - USER ID: ${process.env.SQUADOV_USER_ID}`)
        saveSession()
    }

    // Set the environment variable SQUADOV_USER_APP_FOLDER to specify which folder to store *ALL* this user's data in.
    setAppDataFolderFromEnv()

    // For simplicity, we only have the Electron app refresh the session ID instead of having everyone refreshing the session ID
    // themselves this way we can avoid race conditions where multiple people try to refresh the same session at the same time
    // and we end up with an invalid session ID.
    startSessionHeartbeat(async () => {
        // Note that all this stuff should be in the session heartbeat callback because we don't really want to 
        // start the UI and the client service (2 things that require querying the API) until we have a valid session.
        // This is particularly relevant when we're loading the session from disk.
        start()

        if (!parseInt(process.env.SQUADOV_MANUAL_SERVICE)) {
            startClientService()
            await backendReady
            
            await requestOutputDevices()
            await requestInputDevices()
        }
    })
})

app.on('window-all-closed', () => {
    quit()
})

ipcMain.on('reload-app-settings', () => {
    loadAppSettings()
})<|MERGE_RESOLUTION|>--- conflicted
+++ resolved
@@ -223,7 +223,6 @@
     restart()
 })
 
-<<<<<<< HEAD
 ipcMain.handle('request-vod-clip', async (event, {task, source, start, end}) => {
     let retPath = await zeromqServer.performVodClip(task, source, start, end)
     return retPath
@@ -254,7 +253,8 @@
 
     editorWin.loadURL(`file://${__dirname}/index.html#editor/${videoUuid}`)
     editorWin.show()
-=======
+})
+
 async function requestOutputDevices() {
     await zeromqServer.requestAudioOutputOptions()
 }
@@ -269,7 +269,6 @@
 
 ipcMain.on('request-input-devices', async () => {
     await requestInputDevices()
->>>>>>> 031f0e23
 })
 
 zeromqServer.on('change-running-games', (games) => {
