--- conflicted
+++ resolved
@@ -33,14 +33,13 @@
                         </v-icon>
                         <div class="text-body-2 mr-4">{{ clip.views }}</div>
 
-<<<<<<< HEAD
                         <vod-download-button
                             v-if="!!clip"
                             :video-uuid="clip.clip.videoUuid"
                             :track="clip.manifest.videoTracks[0]"
                         >
                         </vod-download-button>
-=======
+                        
                         <v-tooltip bottom v-if="isClipOwner">
                             <template v-slot:activator="{on, attrs}">
                                 <v-btn
@@ -106,7 +105,6 @@
                                 </v-card-actions>
                             </v-card>
                         </v-dialog>
->>>>>>> 142a9826
 
                         <v-spacer></v-spacer>
 
