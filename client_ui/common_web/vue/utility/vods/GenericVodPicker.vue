--- conflicted
+++ resolved
@@ -110,22 +110,14 @@
             </template>
 
             <!-- clip library button -->
-<<<<<<< HEAD
-            <v-btn color="primary" icon>
-=======
             <v-btn color="primary" icon disabled>
->>>>>>> 5c725825
                 <v-icon>
                     mdi-filmstrip-box-multiple
                 </v-icon>
             </v-btn>
 
             <!-- create clip button -->
-<<<<<<< HEAD
-            <v-btn color="success" icon v-if="hasFastify" @click="openEditingWindow">
-=======
             <v-btn color="success" icon v-if="hasFastify" disabled>
->>>>>>> 5c725825
                 <v-icon>
                     mdi-content-cut
                 </v-icon>
@@ -141,10 +133,6 @@
 import { Prop, Watch } from 'vue-property-decorator'
 import { VodAssociation } from '@client/js/squadov/vod'
 import { apiClient, ApiData } from '@client/js/api'
-<<<<<<< HEAD
-import { openVodEditingWindow } from '@client/js/vods/editor'
-=======
->>>>>>> 5c725825
 import * as vod from '@client/js/squadov/vod'
 
 @Component
@@ -242,16 +230,6 @@
         return this.track.segments[0].mimeType !== 'video/mp2t'
     }
 
-<<<<<<< HEAD
-    openEditingWindow() {
-        if (!this.value) {
-            return
-        }
-        openVodEditingWindow(this.value.videoUuid)
-    }
-
-=======
->>>>>>> 5c725825
     mounted () {
         this.refreshManifest()
     }
