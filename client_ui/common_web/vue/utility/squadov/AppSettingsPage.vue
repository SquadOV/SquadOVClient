<template>
    <v-container class="full-parent-height" fluid>
        <v-tabs class="full-parent-height" vertical v-model="tab">
            <v-tab>
                <v-icon left>
                    mdi-cog
                </v-icon>
                General
            </v-tab>

            <v-tab-item>
                <v-checkbox
                    :input-value="runOnStartup"
                    @change="changeRunOnStartup"
                    dense
                    hide-details
                    label="Run SquadOV on startup"
                >
                </v-checkbox>

                <v-checkbox
                    :input-value="minimizeToTray"
                    @change="changeMinimizeToTray"
                    dense
                    hide-details
                    label="Minimize SquadOV to system tray"
                >
                </v-checkbox>

                <v-checkbox
                    :input-value="minimizeOnClose"
                    @change="changeMinimizeOnClose"
                    dense
                    hide-details
                    label="Minimize SquadOV on close"
                >
                </v-checkbox>

                <v-checkbox
                    :input-value="syncToNtp"
                    @change="changeSyncToNtp"
                    dense
                    hide-details
                    label="Sync time to NTP servers"
                >
                </v-checkbox>

                <v-checkbox
                    :input-value="anonymousAnalytics"
                    @change="changeAnonymousAnalytics"
                    dense
                    hide-details
                    label="Send Anonymous Usage Data to SquadOV"
                >
                </v-checkbox>
            </v-tab-item>

             <v-tab>
                <v-icon left>
                    mdi-gamepad
                </v-icon>
                Games
            </v-tab>

            <v-tab-item>
                <per-game-settings-item></per-game-settings-item>
            </v-tab-item>

            <v-tab>
                <v-icon left>
                    mdi-account
                </v-icon>
                Accounts
            </v-tab>

            <v-tab-item>
                <linked-accounts-settings-item></linked-accounts-settings-item>
            </v-tab-item>

            <v-tab>
                <v-icon left>
                    mdi-play-circle
                </v-icon>
                Playback
            </v-tab>

            <v-tab-item>
                <playback-settings-item></playback-settings-item>
            </v-tab-item>

            <template v-if="useRecordingSettings">
                <v-tab>
                    <v-icon left>
                        mdi-video-image
                    </v-icon>
                    Recording
                </v-tab>

                <v-tab-item>
                    <recording-settings-item></recording-settings-item>
                </v-tab-item>
            </template>

            <v-tab>
                <v-icon left>
                    mdi-security
                </v-icon>
                Security
            </v-tab>

            <v-tab-item>
                <account-security-settings-item></account-security-settings-item>
            </v-tab-item>

            <v-tab>
                <v-icon left>
                    mdi-share-variant
                </v-icon>
                Sharing
            </v-tab>

            <v-tab-item>
                <div class="my-2">
                    Manage your auto-sharing settings for your matches and clips on this page.
                    Only your matches with recorded VODs and your created clips are auto-shared, not those that are shared with you.
                </div>

                <sharing-settings-item></sharing-settings-item>
                
            </v-tab-item>
        </v-tabs>
    </v-container>
</template>

<script lang="ts">

import Vue from 'vue'
import Component from 'vue-class-component'
import { Prop, Watch } from 'vue-property-decorator'
import RecordingSettingsItem from '@client/vue/utility/squadov/settings/RecordingSettingsItem.vue'
import AccountSecuritySettingsItem from '@client/vue/utility/squadov/settings/AccountSecuritySettingsItem.vue'
import PlaybackSettingsItem from '@client/vue/utility/squadov/settings/PlaybackSettingsItem.vue'
import SharingSettingsItem from '@client/vue/utility/squadov/settings/SharingSettingsItem.vue'
<<<<<<< HEAD
import LinkedAccountsSettingsItem from '@client/vue/utility/squadov/settings/LinkedAccountsSettingsItem.vue'
=======
import PerGameSettingsItem from '@client/vue/utility/squadov/settings/PerGameSettingsItem.vue'
>>>>>>> fdab519f

@Component({
    components: {
        RecordingSettingsItem,
        AccountSecuritySettingsItem,
        PlaybackSettingsItem,
        SharingSettingsItem,
<<<<<<< HEAD
        LinkedAccountsSettingsItem,
=======
        PerGameSettingsItem,
>>>>>>> fdab519f
    }
})
export default class AppSettingsPage extends Vue {
    @Prop()
    inputTab!: number | undefined

    tab: number = 0

    @Watch('inputTab')
    syncFromInput() {
        if (this.inputTab !== undefined) {
            this.tab = this.inputTab
        }
    }

    mounted() {
        this.syncFromInput()
    }

    get useRecordingSettings(): boolean{
///#if DESKTOP
        return true
///#else
        return false
///#endif
    }

    get runOnStartup(): boolean {
        return this.$store.state.settings.runOnStartup
    }

    changeRunOnStartup(v: boolean) {
        this.$store.commit('setRunOnStartup', v)
    }

    get minimizeToTray() : boolean {
        return this.$store.state.settings.minimizeToTray
    }

    changeMinimizeToTray(v: boolean) {
        this.$store.commit('setMinimizeToSystemTray', v)
    }

    get minimizeOnClose() : boolean {
        return this.$store.state.settings.minimizeOnClose
    }

    changeMinimizeOnClose(v: boolean) {
        this.$store.commit('setMinimizeOnClose', v)
    }

    get syncToNtp(): boolean {
        return this.$store.state.settings.enableNtp
    }

    changeSyncToNtp(v: boolean) {
        this.$store.commit('setEnableNtp', v)
    }

    get anonymousAnalytics(): boolean {
        return this.$store.state.settings.anonymousAnalytics
    }

    changeAnonymousAnalytics(v: boolean) {
        this.$store.commit('setAnonymousAnalytics', v)
    }
}

</script><|MERGE_RESOLUTION|>--- conflicted
+++ resolved
@@ -141,11 +141,8 @@
 import AccountSecuritySettingsItem from '@client/vue/utility/squadov/settings/AccountSecuritySettingsItem.vue'
 import PlaybackSettingsItem from '@client/vue/utility/squadov/settings/PlaybackSettingsItem.vue'
 import SharingSettingsItem from '@client/vue/utility/squadov/settings/SharingSettingsItem.vue'
-<<<<<<< HEAD
 import LinkedAccountsSettingsItem from '@client/vue/utility/squadov/settings/LinkedAccountsSettingsItem.vue'
-=======
 import PerGameSettingsItem from '@client/vue/utility/squadov/settings/PerGameSettingsItem.vue'
->>>>>>> fdab519f
 
 @Component({
     components: {
@@ -153,11 +150,8 @@
         AccountSecuritySettingsItem,
         PlaybackSettingsItem,
         SharingSettingsItem,
-<<<<<<< HEAD
         LinkedAccountsSettingsItem,
-=======
         PerGameSettingsItem,
->>>>>>> fdab519f
     }
 })
 export default class AppSettingsPage extends Vue {
