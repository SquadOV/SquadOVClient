<template>
    <div class="full-width">
        <v-tabs>
            <v-tab>
                Enabled
            </v-tab>

            <v-tab-item>
                <v-item-group class="d-flex flex-wrap align-center justify-center full-width" multiple :value="enabledGames" @change="onChangeEnabledGames">
                    <v-item
                        v-for="(game, idx) in allGames"
                        :key="idx"
                        :value="game"
                        v-slot="{active, toggle}"
                    >
                        <div
                            @click="toggle"
                            :style="gameStyle(game)"
                            :class="`game ${active ? 'enabled-game' : 'disabled-game'} my-2 mx-2`"
                        >
                            <div class="text-h6 font-weight-bold game-title">
                                {{ gameToName(game) }}

                                <v-icon class="ml-2" :color="`${active ? 'success' : 'error'}`">
                                    {{ active ? 'mdi-check-circle' : 'mdi-close-circle' }}
                                </v-icon>
                            </div>
                        </div>
                    </v-item>
                </v-item-group>
            </v-tab-item>

            <v-tab>
                WoW
            </v-tab>

            <v-tab-item>
                <v-row align="center">
                    <v-col cols="4">
                        <v-checkbox
                            class="ma-0 squeeze"
                            :input-value="$store.state.settings.games.wow.useCombatLogTimeout"
                            @change="$store.commit('changeWowLogTimeout', {use: arguments[0], seconds: $store.state.settings.games.wow.timeoutSeconds2})"
                            label="Use Combat Log Timeout"
                            hide-details
                            dense
                        >
                            <template v-slot:append>
                                <v-tooltip bottom max-width="450px">
                                    <template v-slot:activator="{on, attrs}">
                                        <v-icon v-on="on" v-bind="attrs">
                                            mdi-help-circle
                                        </v-icon>
                                    </template>

                                    When enabled, SquadOV will detect extended periods of time with no new data in the combat log as being the same as a match end.
                                    Use this when you find SquadOV recording well past the end of a match (generally, until and/or including the next match).
                                    We recommend you use a fairly large value here (2-3 minutes).
                                </v-tooltip>
                            </template>
                        </v-checkbox>
                    </v-col>

                    <v-col cols="8">
                        <v-text-field
                            class="squeeze"
                            :value="$store.state.settings.games.wow.timeoutSeconds2"
                            @change="$store.commit('changeWowLogTimeout', {use: $store.state.settings.games.wow.useCombatLogTimeout, seconds: parseInt(arguments[0])})"
                            label="Timeout"
                            solo
                            single-line
                            dense
                            hide-details
                            :disabled="!$store.state.settings.games.wow.useCombatLogTimeout"
                            type="number"
                            style="max-width: 450px"
                        >
                            <template v-slot:append>
                                seconds
                            </template>
                        </v-text-field>
                    </v-col>
                </v-row>

                <v-row align="center">
                    <v-col cols="3">
                        <v-checkbox
                            class="ma-0 squeeze"
                            :input-value="$store.state.settings.games.wow.recordArenas"
                            @change="$store.commit('changeWowRecordArenas', arguments[0])"
                            label="Record Arenas"
                            hide-details
                            dense
                        >
                            <template v-slot:append>
                                <v-tooltip bottom max-width="450px">
                                    <template v-slot:activator="{on, attrs}">
                                        <v-icon v-on="on" v-bind="attrs">
                                            mdi-help-circle
                                        </v-icon>
                                    </template>

                                    Whether to record arenas (2v2, 3v3, Skirmish, etc.) in World of Warcraft.
                                </v-tooltip>
                            </template>
                        </v-checkbox>
                    </v-col>

                     <v-col cols="3">
                        <v-checkbox
                            class="ma-0 squeeze"
<<<<<<< HEAD
                            :input-value="$store.state.settings.games.wow.recordBattlegrounds"
                            @change="$store.commit('changeWowRecordBattlegrounds', arguments[0])"
                            label="Record Arenas"
                            hide-details
                            dense
                        >
                            <template v-slot:append>
                                <v-tooltip bottom max-width="450px">
                                    <template v-slot:activator="{on, attrs}">
                                        <v-icon v-on="on" v-bind="attrs">
                                            mdi-help-circle
                                        </v-icon>
                                    </template>

                                    Whether to record battlegrounds in World of Warcraft.
                                </v-tooltip>
                            </template>
                        </v-checkbox>
                    </v-col>

                    <v-col cols="3">
                        <v-checkbox
                            class="ma-0 squeeze"
                            :input-value="$store.state.settings.games.wow.recordKeystones"
                            @change="$store.commit('changeWowRecordKeystones', arguments[0])"
                            label="Record Keystones"
=======
                            :input-value="$store.state.settings.games.wow.recordDungeons"
                            @change="$store.commit('changeWowRecordDungeons', arguments[0])"
                            label="Record Dungeons"
>>>>>>> a50beda3
                            hide-details
                            dense
                        >
                            <template v-slot:append>
                                <v-tooltip bottom max-width="450px">
                                    <template v-slot:activator="{on, attrs}">
                                        <v-icon v-on="on" v-bind="attrs">
                                            mdi-help-circle
                                        </v-icon>
                                    </template>

                                    Whether to record dungeons in World of Warcraft. If the run turns out to be a keystone, we will convert the run to record a keystone (challenge).
                                </v-tooltip>
                            </template>
                        </v-checkbox>
                    </v-col>

                    <v-col cols="3">
                        <v-checkbox
                            class="ma-0 squeeze"
                            :input-value="$store.state.settings.games.wow.recordKeystones"
                            @change="$store.commit('changeWowRecordKeystones', arguments[0])"
                            label="Record Keystones"
                            hide-details
                            dense
                        >
                            <template v-slot:append>
                                <v-tooltip bottom max-width="450px">
                                    <template v-slot:activator="{on, attrs}">
                                        <v-icon v-on="on" v-bind="attrs">
                                            mdi-help-circle
                                        </v-icon>
                                    </template>

                                    Whether to record keystones in World of Warcraft.
                                </v-tooltip>
                            </template>
                        </v-checkbox>
                    </v-col>

                    <v-col cols="3">
                        <v-checkbox
                            class="ma-0 squeeze"
                            :input-value="$store.state.settings.games.wow.recordEncounters"
                            @change="$store.commit('changeWowRecordEncounters', arguments[0])"
                            label="Record Encounters"
                            hide-details
                            dense
                        >
                            <template v-slot:append>
                                <v-tooltip bottom max-width="450px">
                                    <template v-slot:activator="{on, attrs}">
                                        <v-icon v-on="on" v-bind="attrs">
                                            mdi-help-circle
                                        </v-icon>
                                    </template>

                                    Whether to record encounters (boss fights) in raids and non-keystone dungeons in World of Warcraft.
                                </v-tooltip>
                            </template>
                        </v-checkbox>
                    </v-col>
                </v-row>

                <v-row align="center">
                    <v-col cols="6">
                        <div class="d-flex align-center">
                            <div class="font-weight-bold mr-1">
                                Minimum Duration:
                            </div>

                            <v-text-field
                                class="squeeze"
                                :value="$store.state.settings.games.wow.minimumTimeSecondsToRecord"
                                @change="$store.commit('changeWowMinimumTimeSecondsToRecord', parseInt(arguments[0]))"
                                label="Minimum Time to Record"
                                solo
                                single-line
                                dense
                                hide-details
                                type="number"
                                style="max-width: 450px"
                            >
                                <template v-slot:append>
                                    seconds

                                    <v-tooltip bottom max-width="450px">
                                        <template v-slot:activator="{on, attrs}">
                                            <v-icon v-on="on" v-bind="attrs">
                                                mdi-help-circle
                                            </v-icon>
                                        </template>

                                        When recording instances (RBGs, WoW classic arenas, full raids), this is the number of seconds
                                        the recording needs to be for SquadOV to not discard it. This will not take effect for regular encounters,
                                        keystones, and retail arena recordings.
                                    </v-tooltip>
                                </template>
                            </v-text-field>
                        </div>
                    </v-col>
                </v-row>
            </v-tab-item>

            <v-tab>
                Valorant
            </v-tab>

            <v-tab-item>
                <v-row align="center">
                    <v-col cols="3">
                        <v-checkbox
                            class="ma-0 squeeze"
                            :input-value="$store.state.settings.games.valorant.recordStandard"
                            @change="$store.commit('changeValorantRecordingSettings', {standard: arguments[0]})"
                            label="Record Standard"
                            hide-details
                            dense
                        >
                            <template v-slot:append>
                                <v-tooltip bottom max-width="450px">
                                    <template v-slot:activator="{on, attrs}">
                                        <v-icon v-on="on" v-bind="attrs">
                                            mdi-help-circle
                                        </v-icon>
                                    </template>

                                    Record standard Valorant games.
                                </v-tooltip>
                            </template>
                        </v-checkbox>
                    </v-col>

                    <v-col cols="3">
                        <v-checkbox
                            class="ma-0 squeeze"
                            :input-value="$store.state.settings.games.valorant.recordSpikeRush"
                            @change="$store.commit('changeValorantRecordingSettings', {spikeRush: arguments[0]})"
                            label="Record Spike Rush"
                            hide-details
                            dense
                        >
                            <template v-slot:append>
                                <v-tooltip bottom max-width="450px">
                                    <template v-slot:activator="{on, attrs}">
                                        <v-icon v-on="on" v-bind="attrs">
                                            mdi-help-circle
                                        </v-icon>
                                    </template>

                                    Record spike rush Valorant games.
                                </v-tooltip>
                            </template>
                        </v-checkbox>
                    </v-col>

                    <v-col cols="3">
                        <v-checkbox
                            class="ma-0 squeeze"
                            :input-value="$store.state.settings.games.valorant.recordDeathmatch"
                            @change="$store.commit('changeValorantRecordingSettings', {deathmatch: arguments[0]})"
                            label="Record Deathmatch"
                            hide-details
                            dense
                        >
                            <template v-slot:append>
                                <v-tooltip bottom max-width="450px">
                                    <template v-slot:activator="{on, attrs}">
                                        <v-icon v-on="on" v-bind="attrs">
                                            mdi-help-circle
                                        </v-icon>
                                    </template>

                                    Record spike rush Valorant games.
                                </v-tooltip>
                            </template>
                        </v-checkbox>
                    </v-col>

                    <v-col cols="3">
                        <v-checkbox
                            class="ma-0 squeeze"
                            :input-value="$store.state.settings.games.valorant.recordOther"
                            @change="$store.commit('changeValorantRecordingSettings', {other: arguments[0]})"
                            label="Record Other"
                            hide-details
                            dense
                        >
                            <template v-slot:append>
                                <v-tooltip bottom max-width="450px">
                                    <template v-slot:activator="{on, attrs}">
                                        <v-icon v-on="on" v-bind="attrs">
                                            mdi-help-circle
                                        </v-icon>
                                    </template>

                                    Record Valorant games played with any other game mode.
                                </v-tooltip>
                            </template>
                        </v-checkbox>
                    </v-col>
                </v-row>
            </v-tab-item>
        </v-tabs>
    </div>
</template>

<script lang="ts">

import Vue from 'vue'
import Component from 'vue-class-component'
import { SquadOvGames, allGames, gameToRect, gameToName } from '@client/js/squadov/game'

@Component
export default class PerGameSettingsItem extends Vue {
    SquadOvGames = SquadOvGames
    allGames = allGames.sort((a: SquadOvGames, b: SquadOvGames) => {
        let an = gameToName(a)
        let bn = gameToName(b)
        if (an < bn) {
            return -1
        } else if (an > bn) {
            return 1
        } else {
            return 0
        }
    })
    gameToName = gameToName

    gameStyle(game: SquadOvGames): any {
        return {
            //@ts-ignore
            'background-image': `url('${this.$root.generateAssetUri(gameToRect(game))}')`,
            'background-size': 'cover',
            'width': '30%',
            'height': '200px',
        }
    }

    get enabledGames(): SquadOvGames[] {
        let disabled = new Set(this.$store.state.settings.disabledGames)
        return allGames.filter((ele: SquadOvGames) => !disabled.has(ele))
    }

    onChangeEnabledGames(enabled: SquadOvGames[]) {
        let enabledSet = new Set(enabled)
        let disabled = allGames.filter((ele: SquadOvGames) => !enabledSet.has(ele))
        this.$store.commit('changeDisabledGames', disabled)
    }
}

</script>

<style scoped>

.game {
    transition: opacity 0.5s linear 0s;
    cursor: pointer;
}

.enabled-game {
    opacity: 1.0;
}

.disabled-game {
    opacity: 0.3;
}

.game-title {
    position: relative;
    top: 70%;
    left: 5%;
}

</style><|MERGE_RESOLUTION|>--- conflicted
+++ resolved
@@ -109,7 +109,6 @@
                      <v-col cols="3">
                         <v-checkbox
                             class="ma-0 squeeze"
-<<<<<<< HEAD
                             :input-value="$store.state.settings.games.wow.recordBattlegrounds"
                             @change="$store.commit('changeWowRecordBattlegrounds', arguments[0])"
                             label="Record Arenas"
@@ -133,14 +132,9 @@
                     <v-col cols="3">
                         <v-checkbox
                             class="ma-0 squeeze"
-                            :input-value="$store.state.settings.games.wow.recordKeystones"
-                            @change="$store.commit('changeWowRecordKeystones', arguments[0])"
-                            label="Record Keystones"
-=======
                             :input-value="$store.state.settings.games.wow.recordDungeons"
                             @change="$store.commit('changeWowRecordDungeons', arguments[0])"
                             label="Record Dungeons"
->>>>>>> a50beda3
                             hide-details
                             dense
                         >
