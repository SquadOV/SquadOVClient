--- conflicted
+++ resolved
@@ -178,15 +178,7 @@
 /// #endif
     }
 
-<<<<<<< HEAD
-    get downloadUrl(): string {
-        return 'https://us-central1.content.squadov.gg/builds/SquadOV.exe'
-    }
-
-    get registerTo(): any {
-=======
     get registerTo(): any { 
->>>>>>> 08d52167
         return {
             name: pi.RegisterPageId
         }
