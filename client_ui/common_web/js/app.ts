import 'regenerator-runtime/runtime.js';
import '@mdi/font/css/materialdesignicons.css' 

import Vue from 'vue'
import Vuetify, {
    VApp,
    VMain,
} from 'vuetify/lib'
import VueRouter from 'vue-router'
import Vuex from 'vuex'

Vue.use(Vuetify)
Vue.use(VueRouter)
Vue.use(Vuex)

import App from '@client/vue/App.vue'

/// #if DESKTOP

import PrimaryApp from '@client/vue/PrimaryApp.vue'

/// #else

import WebApp from '@client/vue/WebApp.vue'

/// #endif

const Dashboard = () => import('@client/vue/Dashboard.vue')
const UserProfile = () => import('@client/vue/profile/UserProfile.vue')
const UserSquads = () => import('@client/vue/squads/UserSquads.vue')
const SingleSquadPage = () => import('@client/vue/squads/SingleSquadPage.vue')

const GameLog = () => import('@client/vue/GameLog.vue')
const LogGameChooser = () => import('@client/vue/log/LogGameChooser.vue')
const ValorantLogContainer = () => import('@client/vue/log/ValorantLogContainer.vue')
const ValorantGameLog = () => import('@client/vue/log/ValorantGameLog.vue')
const ValorantMatch = () => import('@client/vue/log/ValorantMatch.vue')

const AimlabGameLog = () => import('@client/vue/log/AimlabGameLog.vue')
const AimlabMatch = () => import('@client/vue/log/AimlabMatch.vue')

const HearthstoneGameLog = () => import('@client/vue/log/HearthstoneGameLog.vue')
const HearthstoneMatch = () => import('@client/vue/log/HearthstoneMatch.vue')
const HearthstoneAllMatchesGameLog = () => import('@client/vue/log/HearthstoneAllMatchesGameLog.vue')
const HearthstoneArenaGameLog = () => import('@client/vue/log/HearthstoneArenaGameLog.vue')
const HearthstoneDuelGameLog = () => import('@client/vue/log/HearthstoneDuelGameLog.vue')
const HearthstoneArenaRunMatchLog = () => import('@client/vue/log/HearthstoneArenaRunMatchLog.vue')
const HearthstoneDuelRunMatchLog = () => import('@client/vue/log/HearthstoneDuelRunMatchLog.vue')
import { HearthstoneGameType } from '@client/js/hearthstone/hearthstone_match'

const WowLogContainer = () => import('@client/vue/log/WowLogContainer.vue')
const WowGameLog = () => import('@client/vue/log/WowGameLog.vue')
const WowMatch = () => import('@client/vue/log/WowMatch.vue')
const WowEncounterGameLog = () => import('@client/vue/utility/wow/WowEncounterGameLog.vue')
const WowKeystoneGameLog = () => import('@client/vue/utility/wow/WowKeystoneGameLog.vue')
const WowArenaGameLog = () => import('@client/vue/utility/wow/WowArenaGameLog.vue')
const WowDefaultGameLog = () => import('@client/vue/utility/wow/WowDefaultGameLog.vue')

const TftLogContainer = () => import('@client/vue/log/TftLogContainer.vue')
const TftGameLog = () => import('@client/vue/log/TftGameLog.vue')
const TftMatch = () => import('@client/vue/log/TftMatch.vue')

const LolLogContainer = () => import('@client/vue/log/LolLogContainer.vue')
const LolGameLog = () => import('@client/vue/log/LolGameLog.vue')
const LolMatch = () => import('@client/vue/log/LolMatch.vue')

const Performance = () => import('@client/vue/Performance.vue')
const PerformanceComponentChooser = () => import('@client/vue/performance/PerformanceComponentChooser.vue')
const VizStats = () => import('@client/vue/performance/VizStats.vue')

const Login = () => import('@client/vue/auth/Login.vue')
const Register = () => import('@client/vue/auth/Register.vue')

// Shitty names here are a bit of a legacy from merging two different apps together...
// EmailVerify = wait for email verification
// VerifyEmail = endpoint that user goes to when they verify their email.
// LOL.
const EmailVerify = () => import('@client/vue/auth/EmailVerify.vue')
const VerifyEmail = () => import('@client/vue/auth/VerifyEmail.vue')
const ForgotPassword = () => import('@client/vue/auth/ForgotPassword.vue')

const RsoOauthHandler = () => import('@client/vue/auth/oauth/RsoOauthHandler.vue')
const SquadInviteResponsePage = () => import('@client/vue/squads/SquadInviteResponsePage.vue')
const ShareRedirect = () => import('@client/vue/ShareRedirect.vue')
<<<<<<< HEAD
const VodEditor = () => import('@client/vue/utility/vods/VodEditor.vue')
=======
const AppSettingsPage = () => import('@client/vue/utility/squadov/AppSettingsPage.vue')
>>>>>>> 031f0e23

import * as pi from '@client/js/pages'

/// #if DESKTOP
import { ipcRenderer } from 'electron'
/// #endif

import { apiClient, ApiData } from '@client/js/api'
import { getSquadOVUser, SquadOVUser } from '@client/js/squadov/user'
import { RootStoreOptions } from '@client/js/vuex/store'

function isDesktop(): boolean {
/// #if DESKTOP
    return true
/// #else
    return false
/// #endif
}

const baseRoutes : any[] = [
    {
        path: '/editor/:videoUuid',
        component: VodEditor,
        name: pi.VideoEditorPageId,
        props: (route: any) => ({
            videoUuid: route.params.videoUuid,
        })
    },
    {
        path: '/',
        component: isDesktop() ? PrimaryApp : WebApp,
        children: [
            { path: '', name: pi.DashboardPageId, component: Dashboard },
            { 
                path: 'login',
                name: pi.LoginPageId,
                component: Login,
                props: (route : any) => ({
                    reg: route.query.reg,
                })
            },
            {
                path: 'register',
                name: pi.RegisterPageId,
                component: Register,
                props: (route : any) => ({
                    inviteUuid: route.query.inviteUuid,
                    squadId: parseInt(route.query.squadId),
                    sig: route.query.sig,
                })
            },
            {
                path: 'forgotpw/:changePasswordId',
                name: pi.ForgotPasswordPageId,
                component: ForgotPassword,
                props: (route : any) => ({
                    changePasswordId: route.params.changePasswordId
                })
            },
            {
                path: 'verify',
                name: pi.WaitForVerifyPageId,
                component: EmailVerify,
            },
            { 
                path: 'verify/:verificationId',
                name: pi.VerifyEmailPageId,
                component: VerifyEmail,
                props: (route : any) => ({
                    verificationId: route.params.verificationId
                })
            },
            {
                path: 'profile/:userId',
                name: pi.UserProfilePageId,
                component: UserProfile,
                props: (route : any) => ({
                    userId: parseInt(route.params.userId)
                })
            },
            {
                path: 'profile/:userId/squads',
                name: pi.UserSquadsPageId,
                component: UserSquads,
                props: (route: any) => ({
                    userId: parseInt(route.params.userId)
                })
            },
            {
                path: 'squad/:squadId',
                name: pi.SingleSquadPageId,
                component: SingleSquadPage,
                props: (route: any) => ({
                    squadId: parseInt(route.params.squadId)
                })
            },
            { 
                path: 'logs/:userId',
                component: GameLog,
                props: (route: any) => ({
                    squadId: parseInt(route.query.squadId),
                    userId: parseInt(route.params.userId),
                }),
                children: [
                    {
                        path: '',
                        name: pi.LogPageId,
                        component: LogGameChooser
                    },
                    {
                        path: 'valorant/account/:account?',
                        children: [
                            {
                                path: '',
                                name: pi.ValorantLogPageId,
                                component: ValorantGameLog,
                                props: (route : any) => ({
                                    userId: parseInt(route.params.userId),
                                    puuid: route.params.account
                                })
                            },
                        ],
                        component: ValorantLogContainer,
                        props: (route : any) => ({
                            userId: parseInt(route.params.userId),
                            puuid: route.params.account
                        })
                    },
                    {
                        path: 'tft/account/:account?',
                        children: [
                            {
                                path: '',
                                name: pi.TftLogPageId,
                                component: TftGameLog,
                                props: (route : any) => ({
                                    userId: parseInt(route.params.userId),
                                    puuid: route.params.account
                                })
                            },
                        ],
                        component: TftLogContainer,
                        props: (route : any) => ({
                            userId: parseInt(route.params.userId),
                            puuid: route.params.account
                        })
                    },
                    {
                        path: 'lol/account/:account?',
                        children: [
                            {
                                path: '',
                                name: pi.LolLogPageId,
                                component: LolGameLog,
                                props: (route : any) => ({
                                    userId: parseInt(route.params.userId),
                                    puuid: route.params.account
                                })
                            },
                        ],
                        component: LolLogContainer,
                        props: (route : any) => ({
                            userId: parseInt(route.params.userId),
                            puuid: route.params.account
                        })
                    },
                    {
                        path: 'aimlab',
                        name: pi.AimlabLogPageId,
                        component: AimlabGameLog,
                        props: (route : any) => ({
                            userId: parseInt(route.params.userId),
                        })
                    },
                    {
                        path: 'hearthstone',
                        component: HearthstoneGameLog,
                        props: (route : any) => ({
                            userId: parseInt(route.params.userId),
                        }),
                        children: [
                            {
                                path: '',
                                name: pi.HearthstoneLogPageId,
                                component: HearthstoneAllMatchesGameLog,
                                props: (route : any) => ({
                                    userId: parseInt(route.params.userId),
                                }),
                            },
                            {
                                path: 'constructed',
                                name: pi.HearthstoneConstructedLogPageId,
                                component: HearthstoneAllMatchesGameLog,
                                props: (route : any) => ({
                                    filteredGameTypes: [
                                        HearthstoneGameType.Ranked,
                                        HearthstoneGameType.Casual
                                    ],
                                    userId: parseInt(route.params.userId),
                                })
                            },
                            {
                                path: 'arena',
                                name: pi.HearthstoneArenaLogPageId,
                                component: HearthstoneArenaGameLog,
                                props: (route : any) => ({
                                    userId: parseInt(route.params.userId),
                                }),
                            },
                            {
                                path: 'arena/:arenaId',
                                name: pi.HearthstoneArenaRunMatchLogPageId,
                                component: HearthstoneArenaRunMatchLog,
                                props: (route: any) => ({
                                    runId: route.params.arenaId,
                                    userId: parseInt(route.params.userId),
                                })
                            },
                            {
                                path: 'brawl',
                                name: pi.HearthstoneBrawlLogPageId,
                                component: HearthstoneAllMatchesGameLog,
                                props: (route : any) => ({
                                    filteredGameTypes: [
                                        HearthstoneGameType.TavernBrawl,
                                        HearthstoneGameType.Tb1pVsAi,
                                        HearthstoneGameType.Tb2pCoop,
                                        HearthstoneGameType.FsgBrawlVsFriend,
                                        HearthstoneGameType.FsgBrawl,
                                        HearthstoneGameType.FsgBrawl1pVsAi,
                                        HearthstoneGameType.FsgBrawl2pCoop,
                                    ],
                                    userId: parseInt(route.params.userId),
                                })
                            },
                            {
                                path: 'battlegrounds',
                                name: pi.HearthstoneBattlegroundsLogPageId,
                                component: HearthstoneAllMatchesGameLog,
                                props: (route : any) => ({
                                    filteredGameTypes: [
                                        HearthstoneGameType.Battlegrounds,
                                        HearthstoneGameType.BattlegroundsFriendly
                                    ],
                                    userId: parseInt(route.params.userId),
                                })
                            },
                            {
                                path: 'duels',
                                name: pi.HearthstoneDuelLogPageId,
                                component: HearthstoneDuelGameLog,
                                props: (route : any) => ({
                                    userId: parseInt(route.params.userId),
                                }),
                            },
                            {
                                path: 'duels/:duelId',
                                name: pi.HearthstoneDuelRunMatchLogPageId,
                                component: HearthstoneDuelRunMatchLog,
                                props: (route: any) => ({
                                    runId: route.params.duelId,
                                    userId: parseInt(route.params.userId),
                                })
                            },
                        ]
                    },
                    {
                        path: 'wow/character/:guid?',
                        children: [
                            {
                                path: '',
                                component: WowGameLog,
                                props: (route : any) => ({
                                    userId: parseInt(route.params.userId),
                                    guid: route.params.guid,
                                }),
                                children: [
                                    {
                                        path: '',
                                        name: pi.WowLogPageId,
                                        // Use this as the component instead of using a redirect
                                        // so that when the game nav tries to get the path of this route
                                        // we get the non-redirected URL.
                                        component: WowDefaultGameLog,
                                    },
                                    {
                                        path: 'encounters',
                                        name: pi.WowEncounterLogPageId,
                                        component: WowEncounterGameLog,
                                        props: (route : any) => ({
                                            userId: parseInt(route.params.userId),
                                            guid: route.params.guid,
                                        }),
                                    },
                                    {
                                        path: 'challenges',
                                        name: pi.WowChallengeLogPageId,
                                        component: WowKeystoneGameLog,
                                        props: (route : any) => ({
                                            userId: parseInt(route.params.userId),
                                            guid: route.params.guid,
                                        }),
                                    },
                                    {
                                        path: 'arena',
                                        name: pi.WowArenaLogPageId,
                                        component: WowArenaGameLog,
                                        props: (route : any) => ({
                                            userId: parseInt(route.params.userId),
                                            guid: route.params.guid,
                                        }),
                                    }
                                ]
                            },
                        ],
                        component: WowLogContainer,
                        props: (route : any) => ({
                            userId: parseInt(route.params.userId),
                            guid: route.params.guid,
                        }),
                    }
                ],
            },
            {
                path: 'match/valorant/:matchUuid',
                name: pi.ValorantMatchPageId,
                component: ValorantMatch,
                props: (route : any) => ({
                    puuid: route.query.account,
                    matchUuid: route.params.matchUuid,
                    userId: parseInt(route.query.userId)
                })
            },
            {
                path: 'match/tft/:matchUuid',
                name: pi.TftMatchPageId,
                component: TftMatch,
                props: (route : any) => ({
                    puuid: route.query.account,
                    matchUuid: route.params.matchUuid,
                    userId: parseInt(route.query.userId)
                })
            },
            {
                path: 'match/lol/:matchUuid',
                name: pi.LolMatchPageId,
                component: LolMatch,
                props: (route : any) => ({
                    matchUuid: route.params.matchUuid,
                    userId: parseInt(route.query.userId)
                })
            },
            {
                path: 'match/aimlab/:taskId',
                name: pi.AimlabMatchPageId,
                component: AimlabMatch,
                props: (route : any) => ({
                    taskId: route.params.taskId,
                    userId: parseInt(route.query.userId)
                })
            },
            {
                path: 'match/hearthstone/:matchId',
                name: pi.HearthstoneMatchPageId,
                component: HearthstoneMatch,
                props: (route : any) => ({
                    matchId: route.params.matchId,
                    userId: parseInt(route.query.userId)
                })
            },
            {
                path: 'match/wow/:matchUuid',
                name: pi.WowMatchPageId,
                component: WowMatch,
                props: (route : any) => ({
                    userId: parseInt(route.query.userId),
                    matchUuid: route.params.matchUuid
                }),
            },
            { 
                path: 'performance',
                component: Performance,
                children: [
                    {
                        path: '',
                        name: pi.PerformancePageId,
                        component: PerformanceComponentChooser,
                    },
                    {
                        path: 'visualization',
                        name: pi.VizStatsPageId,
                        component: VizStats,
                    },
                ]
            },
            {
                path: 'riot/oauth-callback',
                component: RsoOauthHandler,
                name: pi.RsoOauthPageId,
                props: (route : any) => ({
                    code: route.query.code,
                    state: route.query.state,
                }),
            },
            {
                path: 'invite/:inviteUuid/:action',
                component: SquadInviteResponsePage,
                name: pi.InviteResponsePageId,
                props: (route: any) => ({
                    inviteUuid: route.params.inviteUuid,
                    action: route.params.action,
                    isUser: (route.query.isUser === 'true'),
                    squadId: parseInt(route.query.squadId),
                    sig: route.query.sig,
                })
            },
            {
                path: 'share/:accessTokenId',
                component: ShareRedirect,
                name: pi.ShareRedirectPageId,
                props: (route: any) => ({
                    accessTokenId: route.params.accessTokenId,
                })
            },
        ]
<<<<<<< HEAD
    }
=======
    },
    {
        path: '/riot/oauth-callback',
        component: RsoOauthHandler,
        name: pi.RsoOauthPageId,
        props: (route : any) => ({
            code: route.query.code,
            state: route.query.state,
        }),
    },
    {
        path: '/invite/:inviteUuid/:action',
        component: SquadInviteResponsePage,
        name: pi.InviteResponsePageId,
        props: (route: any) => ({
            inviteUuid: route.params.inviteUuid,
            action: route.params.action,
            isUser: (route.query.isUser === 'true'),
            squadId: parseInt(route.query.squadId),
            sig: route.query.sig,
        })
    },
    {
        path: '/share/:accessTokenId',
        component: ShareRedirect,
        name: pi.ShareRedirectPageId,
        props: (route: any) => ({
            accessTokenId: route.params.accessTokenId,
        })
    },
    {
        path: '/settings',
        component: AppSettingsPage,
        name: pi.SettingsPageId,
    },
>>>>>>> 031f0e23
]

const router = new VueRouter({
/// #if !DESKTOP
    mode :'history',
/// #endif
    routes: baseRoutes,
})

const store = new Vuex.Store(RootStoreOptions)

import { TrackedUserStatsManager } from '@client/js/squadov/status'
const statusTracker = new TrackedUserStatsManager(store)

import { loadInitialSessionFromCookies, checkHasSessionCookie } from '@client/js/session'

router.beforeEach((to : any, from : any, next : any) => {
    console.log(`Navigate ${from.fullPath} (${from.name}) => ${to.fullPath} (${to.name})`)
    
    let mustBeInvalid = (to.name === pi.LoginPageId || to.name === pi.RegisterPageId || to.name === pi.ForgotPasswordPageId)
    if (to.name != pi.DashboardPageId && !mustBeInvalid && !!store.state.currentUser) {
        apiClient.markUserActive().catch((err: any) => {
            console.log('Failed to mark user active: ', err)
        })
    }

    // Allow OAuth requests, squad invite responses, and shared pages to always go through regardless of whether the user is signed in or not.
    if (to.name === pi.RsoOauthPageId || to.name === pi.InviteResponsePageId || to.name === pi.ShareRedirectPageId || to.name === pi.VerifyEmailPageId) {
        next()
        return
    }

    // the domain here doesn't matter as we don't use it.
    let nextUrl = new URL(to.fullPath, 'http://localhost')
    apiClient.setTempSessionId(nextUrl.searchParams.get('share'), nextUrl.searchParams.get('uid'))

    let isTmpSession = apiClient.hasTempSession
    let isAuth = !!store.state.currentUser || isTmpSession

/// #if DESKTOP
    next()
/// #else
    let hasCookie = checkHasSessionCookie()
    if (hasCookie && !isAuth) {
        // If we have a cookie and the current user isn't set, then send out a request
        // to verify the session cookie.
        loadInitialSessionFromCookies(store, () => {
            // Note that in the web case, the renderer code is responsible for the doing the session
            // heartbeat as well.
            if (mustBeInvalid) {
                next({
                    name: pi.DashboardPageId
                })
            } else {
                next()
            }
        }, () => {
            if (!mustBeInvalid) {
                next({
                    name: pi.LoginPageId
                })
            } else {
                next()
            }
        })
    } else {
        if (isTmpSession) {
            next()
        } else if (mustBeInvalid && hasCookie) {
            next({
                name: pi.DashboardPageId
            })
        } else if (!mustBeInvalid && !hasCookie) {
            next({
                name: pi.LoginPageId
            })
        } else {
            next()
        }
    }
/// #endif
})

/// #if DESKTOP
ipcRenderer.invoke('request-app-folder').then((appFolder: string) => {
    process.env.SQUADOV_USER_APP_FOLDER = appFolder
    store.dispatch('reloadLocalSettings')
})

ipcRenderer.on('reset-state', () => {
    store.commit('resetState')
})

// As soon as the app starts we need to query the main process for
// the session ID to properly initialize the API client
// so that it's authenticated with the web server. After that, send out
// an immediate request to obtain the current user profile and store it in the
// Vuex storage to make it available to the frontend.
ipcRenderer.invoke('request-session').then((session : {
    sessionId: string,
    userId: string
}) => {
    apiClient.setSessionId(session.sessionId)
    getSquadOVUser(parseInt(session.userId)).then((resp : ApiData<SquadOVUser>) => {
        store.commit('setUser' , resp.data)
        store.dispatch('loadUserFeatureFlags')
    }).catch((err : any ) => {
        // Uhhhhhhhhhhhhhhhhhhhhhhh....? Need to logout here since
        // the stored session is garbage and so we have no way to recover
        // unless the user re-logs in. There's a chance that the API might have failed
        // so don't bother trying to do a proper API logout.
        console.log('Failed to obtain user: ', err)
        ipcRenderer.sendSync('logout')
    })
})

let globals: any = {
    serviceError: false,
    hasUpdate: false,
}

ipcRenderer.on('service-error', () => {
    globals.serviceError = true
})

ipcRenderer.on('main-update-downloaded', () => {
    globals.hasUpdate = true
})

ipcRenderer.on('change-running-games', (_, games) => {
    store.commit('setRunningGames', games)
    statusTracker.refreshCurrentUserStatus()
})

ipcRenderer.on('change-recording-games', (_, games) => {
    store.commit('setRecordingGames', games)
    statusTracker.refreshCurrentUserStatus()
})

/// #endif

new Vue({
    el: '#app',
    components: {
        VApp,
        VMain,
        App,
    },
    vuetify: new Vuetify({
        theme: {
            dark: true,
        },
    }),
    data: () => ({
/// #if DESKTOP
        globals,
/// #endif
        statusTracker,
    }),
    methods: {
        generateAssetUri(s: string): string {
/// #if DESKTOP
            return s
/// #else
            return `/${s}`
/// #endif
        }
    },
    router: router,
    store: store,
}).$mount('#app')

/// #if DESKTOP
console.log('Loading Vue Application - Desktop')
/// #else
console.log('Loading Vue Application - Web')
/// #endif

export function getActiveUserId(): number {
    return apiClient.hasTempSession ? apiClient._tempUserId! : store.state.currentUser?.id!
}<|MERGE_RESOLUTION|>--- conflicted
+++ resolved
@@ -82,11 +82,8 @@
 const RsoOauthHandler = () => import('@client/vue/auth/oauth/RsoOauthHandler.vue')
 const SquadInviteResponsePage = () => import('@client/vue/squads/SquadInviteResponsePage.vue')
 const ShareRedirect = () => import('@client/vue/ShareRedirect.vue')
-<<<<<<< HEAD
 const VodEditor = () => import('@client/vue/utility/vods/VodEditor.vue')
-=======
 const AppSettingsPage = () => import('@client/vue/utility/squadov/AppSettingsPage.vue')
->>>>>>> 031f0e23
 
 import * as pi from '@client/js/pages'
 
@@ -511,46 +508,13 @@
                     accessTokenId: route.params.accessTokenId,
                 })
             },
+            {
+                path: '/settings',
+                component: AppSettingsPage,
+                name: pi.SettingsPageId,
+            },
         ]
-<<<<<<< HEAD
     }
-=======
-    },
-    {
-        path: '/riot/oauth-callback',
-        component: RsoOauthHandler,
-        name: pi.RsoOauthPageId,
-        props: (route : any) => ({
-            code: route.query.code,
-            state: route.query.state,
-        }),
-    },
-    {
-        path: '/invite/:inviteUuid/:action',
-        component: SquadInviteResponsePage,
-        name: pi.InviteResponsePageId,
-        props: (route: any) => ({
-            inviteUuid: route.params.inviteUuid,
-            action: route.params.action,
-            isUser: (route.query.isUser === 'true'),
-            squadId: parseInt(route.query.squadId),
-            sig: route.query.sig,
-        })
-    },
-    {
-        path: '/share/:accessTokenId',
-        component: ShareRedirect,
-        name: pi.ShareRedirectPageId,
-        props: (route: any) => ({
-            accessTokenId: route.params.accessTokenId,
-        })
-    },
-    {
-        path: '/settings',
-        component: AppSettingsPage,
-        name: pi.SettingsPageId,
-    },
->>>>>>> 031f0e23
 ]
 
 const router = new VueRouter({
