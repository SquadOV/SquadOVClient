--- conflicted
+++ resolved
@@ -80,10 +80,6 @@
 const RsoOauthHandler = () => import('@client/vue/auth/oauth/RsoOauthHandler.vue')
 const SquadInviteResponsePage = () => import('@client/vue/squads/SquadInviteResponsePage.vue')
 const ShareRedirect = () => import('@client/vue/ShareRedirect.vue')
-<<<<<<< HEAD
-const VodEditor = () => import('@client/vue/utility/vods/VodEditor.vue')
-=======
->>>>>>> 5c725825
 
 import * as pi from '@client/js/pages'
 
@@ -487,17 +483,6 @@
         props: (route: any) => ({
             accessTokenId: route.params.accessTokenId,
         })
-<<<<<<< HEAD
-    },
-    {
-        path: '/editor/:videoUuid',
-        component: VodEditor,
-        name: pi.VideoEditorPageId,
-        props: (route: any) => ({
-            videoUuid: route.params.videoUuid,
-        })
-=======
->>>>>>> 5c725825
     }
 ]
 
