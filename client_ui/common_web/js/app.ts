import 'regenerator-runtime/runtime.js';
import '@mdi/font/css/materialdesignicons.css' 

import Vue from 'vue'
import Vuetify, {
    VApp,
    VMain,
} from 'vuetify/lib'
import VueRouter, { Route } from 'vue-router'
import Vuex from 'vuex'
import VueMeta from 'vue-meta'

Vue.use(Vuetify)
Vue.use(VueRouter)
Vue.use(Vuex)
Vue.use(VueMeta)

import App from '@client/vue/App.vue'

/// #if DESKTOP

import PrimaryApp from '@client/vue/PrimaryApp.vue'

/// #else

import WebApp from '@client/vue/WebApp.vue'

/// #endif

const Dashboard = () => import('@client/vue/Dashboard.vue')
const UserProfile = () => import('@client/vue/profile/UserProfile.vue')
const UserSquads = () => import('@client/vue/squads/UserSquads.vue')
const SingleSquadPage = () => import('@client/vue/squads/SingleSquadPage.vue')
const TitleBar = () => import('@client/vue/TitleBar.vue')

const GameLog = () => import('@client/vue/GameLog.vue')
const LogGameChooser = () => import('@client/vue/log/LogGameChooser.vue')
const ValorantLogContainer = () => import('@client/vue/log/ValorantLogContainer.vue')
const ValorantGameLog = () => import('@client/vue/log/ValorantGameLog.vue')
const ValorantMatch = () => import('@client/vue/log/ValorantMatch.vue')

const AimlabGameLog = () => import('@client/vue/log/AimlabGameLog.vue')
const AimlabMatch = () => import('@client/vue/log/AimlabMatch.vue')

const HearthstoneGameLog = () => import('@client/vue/log/HearthstoneGameLog.vue')
const HearthstoneMatch = () => import('@client/vue/log/HearthstoneMatch.vue')
const HearthstoneAllMatchesGameLog = () => import('@client/vue/log/HearthstoneAllMatchesGameLog.vue')
const HearthstoneArenaGameLog = () => import('@client/vue/log/HearthstoneArenaGameLog.vue')
const HearthstoneDuelGameLog = () => import('@client/vue/log/HearthstoneDuelGameLog.vue')
const HearthstoneArenaRunMatchLog = () => import('@client/vue/log/HearthstoneArenaRunMatchLog.vue')
const HearthstoneDuelRunMatchLog = () => import('@client/vue/log/HearthstoneDuelRunMatchLog.vue')
import { HearthstoneGameType } from '@client/js/hearthstone/hearthstone_match'

const WowLogContainer = () => import('@client/vue/log/WowLogContainer.vue')
const WowGameLog = () => import('@client/vue/log/WowGameLog.vue')
const WowMatch = () => import('@client/vue/log/WowMatch.vue')
const WowEncounterGameLog = () => import('@client/vue/utility/wow/WowEncounterGameLog.vue')
const WowKeystoneGameLog = () => import('@client/vue/utility/wow/WowKeystoneGameLog.vue')
const WowArenaGameLog = () => import('@client/vue/utility/wow/WowArenaGameLog.vue')
const WowDefaultGameLog = () => import('@client/vue/utility/wow/WowDefaultGameLog.vue')

const TftLogContainer = () => import('@client/vue/log/TftLogContainer.vue')
const TftGameLog = () => import('@client/vue/log/TftGameLog.vue')
const TftMatch = () => import('@client/vue/log/TftMatch.vue')

const LolLogContainer = () => import('@client/vue/log/LolLogContainer.vue')
const LolGameLog = () => import('@client/vue/log/LolGameLog.vue')
const LolMatch = () => import('@client/vue/log/LolMatch.vue')

const CsgoGameLog = () => import('@client/vue/log/CsgoGameLog.vue')
const CsgoMatch = () => import('@client/vue/log/CsgoMatch.vue')

const Performance = () => import('@client/vue/Performance.vue')
const PerformanceComponentChooser = () => import('@client/vue/performance/PerformanceComponentChooser.vue')
const VizStats = () => import('@client/vue/performance/VizStats.vue')

const Login = () => import('@client/vue/auth/Login.vue')
const Register = () => import('@client/vue/auth/Register.vue')

// Shitty names here are a bit of a legacy from merging two different apps together...
// EmailVerify = wait for email verification
// VerifyEmail = endpoint that user goes to when they verify their email.
// LOL.
const EmailVerify = () => import('@client/vue/auth/EmailVerify.vue')
const VerifyEmail = () => import('@client/vue/auth/VerifyEmail.vue')
const ForgotPassword = () => import('@client/vue/auth/ForgotPassword.vue')

const RsoOauthHandler = () => import('@client/vue/auth/oauth/RsoOauthHandler.vue')
const TwitchOauthHandler = () => import('@client/vue/auth/oauth/TwitchOauthHandler.vue')

const SquadInviteResponsePage = () => import('@client/vue/squads/SquadInviteResponsePage.vue')
const SquadLinkResponsePage = () => import('@client/vue/squads/SquadLinkResponsePage.vue')
const ShareRedirect = () => import('@client/vue/ShareRedirect.vue')
const VodEditor = () => import('@client/vue/utility/vods/VodEditor.vue')
const AppSettingsPage = () => import('@client/vue/utility/squadov/AppSettingsPage.vue')

const ClipLibrary = () => import('@client/vue/utility/vods/ClipLibrary.vue')
const ClipView = () => import('@client/vue/utility/vods/ClipView.vue')
const SetupWizard = () => import('@client/vue/SetupWizard.vue')
const Player = () => import('@client/vue/Player.vue')
const LocalStorageManager = () => import ('@client/vue/LocalStorageManager.vue')

const Community = () => import('@client/vue/Community.vue')
const CommunityFeed = () => import('@client/vue/utility/community/CommunityFeed.vue')
const CommunityPage = () => import('@client/vue/utility/community/CommunityPage.vue')
const CommunityDiscover = () => import('@client/vue/utility/community/CommunityDiscover.vue')

const UserFavoritesPage = () => import('@client/vue/profile/UserFavoritesPage.vue')
const UserWatchlistPage = () => import('@client/vue/profile/UserWatchlistPage.vue')
const PostGameReport = () => import ('@client/vue/PostGameReport.vue')

import * as pi from '@client/js/pages'

/// #if DESKTOP
import { ipcRenderer } from 'electron'
/// #endif

import { apiClient, ApiData } from '@client/js/api'
import { getSquadOVUser, SquadOVUser } from '@client/js/squadov/user'
import { RootStoreOptions } from '@client/js/vuex/store'
import { timeStringToSeconds } from '@client/js/time'

function isDesktop(): boolean {
/// #if DESKTOP
    return true
/// #else
    return false
/// #endif
}

const baseRoutes : any[] = [
    {
        path: '/editor/:videoUuid',
        component: VodEditor,
        name: pi.VideoEditorPageId,
        props: (route: any) => ({
            videoUuid: route.params.videoUuid,
            game: parseInt(route.query.game),
        })
    },
    {
        path: '/player/:vodUuid',
        name: pi.PlayerPageId,
        component: Player,
        props: (route: any) => ({
            vodUuid: route.params.vodUuid,
            share: route.query.share,
        })
    },
    {
        path: '/setupwizard',
        name: pi.SetupWizardPageId,
        component: SetupWizard,
    },
    {
        path: '/',
        component: isDesktop() ? PrimaryApp : WebApp,
        props: (route: any) => ({
            showNav: !route.query.nonav || parseInt(route.query.nonav) === 0
        }),
        children: [
            {
                path: '',
                name: pi.DashboardPageId,
                component: Dashboard,
                props: (route : any) => ({
                    needSetup: parseInt(route.query.needSetup),
                })
            },
            {
                path: 'postgame',
                name: pi.PostGameReportPageId,
                component: PostGameReport,
                props: (route : any) => ({
                    game: parseInt(route.query.game),
                    tm: new Date(parseInt(route.query.tm)),
                })
            },
            { 
                path: 'login',
                name: pi.LoginPageId,
                component: Login,
                props: (route : any) => ({
                    reg: route.query.reg,
                    redirect: route.query.redirect,
                    referral: route.query.ref,
                    needSetup: parseInt(route.query.needSetup),
                })
            },
            {
                path: 'register',
                name: pi.RegisterPageId,
                component: Register,
                props: (route : any) => ({
                    inviteUuid: route.query.inviteUuid,
                    squadId: parseInt(route.query.squadId),
                    sig: route.query.sig,
                    redirect: route.query.redirect,
                    referral: route.query.ref,
                })
            },
            {
                path: 'forgotpw/:changePasswordId',
                name: pi.ForgotPasswordPageId,
                component: ForgotPassword,
                props: (route : any) => ({
                    changePasswordId: route.params.changePasswordId
                })
            },
            { 
                path: 'verify/:verificationId',
                name: pi.VerifyEmailPageId,
                component: VerifyEmail,
                props: (route : any) => ({
                    verificationId: route.params.verificationId
                })
            },
            {
                path: 'profile/:userId/squads',
                name: pi.UserSquadsPageId,
                component: UserSquads,
                props: (route: any) => ({
                    userId: parseInt(route.params.userId),
                })
            },
            {
                path: 'squad/:squadId',
                name: pi.SingleSquadPageId,
                component: SingleSquadPage,
                props: (route: any) => ({
                    squadId: parseInt(route.params.squadId)
                })
            },
            {
                path: 'localstorage',
                name: pi.LocalStoragePageId,
                component: LocalStorageManager,
            },
            {
                path: 'watchlist',
                name: pi.WatchlistPageId,
                component: UserWatchlistPage,
            },
            {
                path: 'favorites',
                name: pi.FavoritesPageId,
                component: UserFavoritesPage,
            },
            { 
                path: 'logs/:userId',
                component: GameLog,
                props: (route: any) => ({
                    squadId: parseInt(route.query.squadId),
                    userId: parseInt(route.params.userId),
                }),
                children: [
                    {
                        path: 'all',
                        name: pi.LogPageId,
                        component: LogGameChooser,
                        props: (route : any) => ({
                            userId: parseInt(route.params.userId),
                        })
                    },
                    {
                        path: 'csgo',
                        name: pi.CsgoLogPageId,
                        component: CsgoGameLog,
                        props: (route : any) => ({
                            userId: parseInt(route.params.userId),
                        })
                    },
                    {
                        path: 'valorant/account/:account?',
                        children: [
                            {
                                path: '',
                                name: pi.ValorantLogPageId,
                                component: ValorantGameLog,
                                props: (route : any) => ({
                                    userId: parseInt(route.params.userId),
                                    puuid: route.params.account
                                })
                            },
                        ],
                        component: ValorantLogContainer,
                        props: (route : any) => ({
                            userId: parseInt(route.params.userId),
                            puuid: route.params.account
                        })
                    },
                    {
                        path: 'tft/account/:account?',
                        children: [
                            {
                                path: '',
                                name: pi.TftLogPageId,
                                component: TftGameLog,
                                props: (route : any) => ({
                                    userId: parseInt(route.params.userId),
                                    puuid: route.params.account
                                })
                            },
                        ],
                        component: TftLogContainer,
                        props: (route : any) => ({
                            userId: parseInt(route.params.userId),
                            puuid: route.params.account
                        })
                    },
                    {
                        path: 'lol/account/:account?',
                        children: [
                            {
                                path: '',
                                name: pi.LolLogPageId,
                                component: LolGameLog,
                                props: (route : any) => ({
                                    userId: parseInt(route.params.userId),
                                    puuid: route.params.account
                                })
                            },
                        ],
                        component: LolLogContainer,
                        props: (route : any) => ({
                            userId: parseInt(route.params.userId),
                            puuid: route.params.account
                        })
                    },
                    {
                        path: 'aimlab',
                        name: pi.AimlabLogPageId,
                        component: AimlabGameLog,
                        props: (route : any) => ({
                            userId: parseInt(route.params.userId),
                        })
                    },
                    {
                        path: 'hearthstone',
                        component: HearthstoneGameLog,
                        props: (route : any) => ({
                            userId: parseInt(route.params.userId),
                        }),
                        children: [
                            {
                                path: '',
                                name: pi.HearthstoneLogPageId,
                                component: HearthstoneAllMatchesGameLog,
                                props: (route : any) => ({
                                    userId: parseInt(route.params.userId),
                                }),
                            },
                            {
                                path: 'constructed',
                                name: pi.HearthstoneConstructedLogPageId,
                                component: HearthstoneAllMatchesGameLog,
                                props: (route : any) => ({
                                    filteredGameTypes: [
                                        HearthstoneGameType.Ranked,
                                        HearthstoneGameType.Casual
                                    ],
                                    userId: parseInt(route.params.userId),
                                })
                            },
                            {
                                path: 'arena',
                                name: pi.HearthstoneArenaLogPageId,
                                component: HearthstoneArenaGameLog,
                                props: (route : any) => ({
                                    userId: parseInt(route.params.userId),
                                }),
                            },
                            {
                                path: 'arena/:arenaId',
                                name: pi.HearthstoneArenaRunMatchLogPageId,
                                component: HearthstoneArenaRunMatchLog,
                                props: (route: any) => ({
                                    runId: route.params.arenaId,
                                    userId: parseInt(route.params.userId),
                                })
                            },
                            {
                                path: 'brawl',
                                name: pi.HearthstoneBrawlLogPageId,
                                component: HearthstoneAllMatchesGameLog,
                                props: (route : any) => ({
                                    filteredGameTypes: [
                                        HearthstoneGameType.TavernBrawl,
                                        HearthstoneGameType.Tb1pVsAi,
                                        HearthstoneGameType.Tb2pCoop,
                                        HearthstoneGameType.FsgBrawlVsFriend,
                                        HearthstoneGameType.FsgBrawl,
                                        HearthstoneGameType.FsgBrawl1pVsAi,
                                        HearthstoneGameType.FsgBrawl2pCoop,
                                    ],
                                    userId: parseInt(route.params.userId),
                                })
                            },
                            {
                                path: 'battlegrounds',
                                name: pi.HearthstoneBattlegroundsLogPageId,
                                component: HearthstoneAllMatchesGameLog,
                                props: (route : any) => ({
                                    filteredGameTypes: [
                                        HearthstoneGameType.Battlegrounds,
                                        HearthstoneGameType.BattlegroundsFriendly
                                    ],
                                    userId: parseInt(route.params.userId),
                                })
                            },
                            {
                                path: 'duels',
                                name: pi.HearthstoneDuelLogPageId,
                                component: HearthstoneDuelGameLog,
                                props: (route : any) => ({
                                    userId: parseInt(route.params.userId),
                                }),
                            },
                            {
                                path: 'duels/:duelId',
                                name: pi.HearthstoneDuelRunMatchLogPageId,
                                component: HearthstoneDuelRunMatchLog,
                                props: (route: any) => ({
                                    runId: route.params.duelId,
                                    userId: parseInt(route.params.userId),
                                })
                            },
                        ]
                    },
                    {
                        path: 'wow/:release/character/:guid?',
                        children: [
                            {
                                path: '',
                                component: WowGameLog,
                                props: (route : any) => ({
                                    userId: parseInt(route.params.userId),
                                    guid: route.params.guid,
                                }),
                                children: [
                                    {
                                        path: '',
                                        name: pi.WowLogPageId,
                                        // Use this as the component instead of using a redirect
                                        // so that when the game nav tries to get the path of this route
                                        // we get the non-redirected URL.
                                        component: WowDefaultGameLog,
                                    },
                                    {
                                        path: 'encounters',
                                        name: pi.WowEncounterLogPageId,
                                        component: WowEncounterGameLog,
                                        props: (route : any) => ({
                                            userId: parseInt(route.params.userId),
                                            guid: route.params.guid,
                                            release: wowGameReleaseFromString(route.params.release),
                                        }),
                                    },
                                    {
                                        path: 'challenges',
                                        name: pi.WowChallengeLogPageId,
                                        component: WowKeystoneGameLog,
                                        props: (route : any) => ({
                                            userId: parseInt(route.params.userId),
                                            guid: route.params.guid,
                                            release: wowGameReleaseFromString(route.params.release),
                                        }),
                                    },
                                    {
                                        path: 'arena',
                                        name: pi.WowArenaLogPageId,
                                        component: WowArenaGameLog,
                                        props: (route : any) => ({
                                            userId: parseInt(route.params.userId),
                                            guid: route.params.guid,
                                            release: wowGameReleaseFromString(route.params.release),
                                        }),
                                    }
                                ]
                            },
                        ],
                        component: WowLogContainer,
                        props: (route : any) => ({
                            userId: parseInt(route.params.userId),
                            guid: route.params.guid,
                            release: wowGameReleaseFromString(route.params.release),
                        }),
                    }
                ],
            },
            {
                path: 'match/csgo/:matchUuid',
                name: pi.CsgoMatchPageId,
                component: CsgoMatch,
                props: (route: any) => ({
                    matchUuid: route.params.matchUuid,
                    userId: parseInt(route.query.userId),
                    inTs: timeStringToSeconds(route.query.t),
                }),
            },
            {
                path: 'match/valorant/:matchUuid',
                name: pi.ValorantMatchPageId,
                component: ValorantMatch,
                props: (route : any) => ({
                    puuid: route.query.account,
                    matchUuid: route.params.matchUuid,
                    userId: parseInt(route.query.userId),
                    inTs: timeStringToSeconds(route.query.t),
                })
            },
            {
                path: 'match/tft/:matchUuid',
                name: pi.TftMatchPageId,
                component: TftMatch,
                props: (route : any) => ({
                    puuid: route.query.account,
                    matchUuid: route.params.matchUuid,
                    userId: parseInt(route.query.userId),
                    inTs: timeStringToSeconds(route.query.t),
                })
            },
            {
                path: 'match/lol/:matchUuid',
                name: pi.LolMatchPageId,
                component: LolMatch,
                props: (route : any) => ({
                    matchUuid: route.params.matchUuid,
                    userId: parseInt(route.query.userId),
                    inTs: timeStringToSeconds(route.query.t),
                })
            },
            {
                path: 'match/aimlab/:taskId',
                name: pi.AimlabMatchPageId,
                component: AimlabMatch,
                props: (route : any) => ({
                    taskId: route.params.taskId,
                    userId: parseInt(route.query.userId),
                    inTs: timeStringToSeconds(route.query.t),
                })
            },
            {
                path: 'match/hearthstone/:matchId',
                name: pi.HearthstoneMatchPageId,
                component: HearthstoneMatch,
                props: (route : any) => ({
                    matchId: route.params.matchId,
                    userId: parseInt(route.query.userId),
                    inTs: timeStringToSeconds(route.query.t),
                })
            },
            {
                path: 'match/wow/:matchUuid',
                name: pi.WowMatchPageId,
                component: WowMatch,
                props: (route : any) => ({
                    userId: parseInt(route.query.userId),
                    matchUuid: route.params.matchUuid,
                    inTs: timeStringToSeconds(route.query.t),
                }),
            },
            {
                path: 'performance',
                component: Performance,
                children: [
                    {
                        path: '',
                        name: pi.PerformancePageId,
                        component: PerformanceComponentChooser,
                    },
                    {
                        path: 'visualization',
                        name: pi.VizStatsPageId,
                        component: VizStats,
                    },
                ]
            },
            {
                path: 'riot/oauth-callback',
                component: RsoOauthHandler,
                name: pi.RsoOauthPageId,
                props: (route : any) => ({
                    code: route.query.code,
                    state: route.query.state,
                }),
            },
            {
                path: 'twitch/oauth-callback',
                component: TwitchOauthHandler,
                name: pi.TwitchOauthPageId,
                props: (route : any) => ({
                    code: route.query.code,
                    state: route.query.state,
                }),
            },
            {
                path: 'invite/:inviteUuid/:action',
                component: SquadInviteResponsePage,
                name: pi.InviteResponsePageId,
                props: (route: any) => ({
                    inviteUuid: route.params.inviteUuid,
                    action: route.params.action,
                    isUser: (route.query.isUser === 'true'),
                    squadId: parseInt(route.query.squadId),
                    sig: route.query.sig,
                })
            },
            {
                path: 'share/:accessTokenId',
                component: ShareRedirect,
                name: pi.ShareRedirectPageId,
                props: (route: any) => ({
                    accessTokenId: route.params.accessTokenId,
                })
            },
            {
                path: 'settings',
                component: AppSettingsPage,
                name: pi.SettingsPageId,
                props: (route: any) => ({
                    inputTab: route.query.inputTab,
                })
            },
            {
                path: 'clip',
                name: pi.ClipLibraryPageId,
                component: ClipLibrary,
                props: (route: any) => ({
                    matchUuid: route.query.matchUuid,
                    refresh: parseInt(route.query.refresh) === 1
                })
            },
            {
                path: 'clip/:clipUuid',
                name: pi.ClipPageId,
                component: ClipView,
                props: (route: any) => ({
                    clipUuid: route.params.clipUuid,
                    inTs: timeStringToSeconds(route.query.t),
                })
            },
            {
                path: 'c',
                component: Community,
                children: [
                    {
                        path: '',
                        name: pi.CommunityHomePageId,
                        component: CommunityFeed,
                    },
                    {
                        path: 'discover',
                        name: pi.CommunityDiscoverPageId,
                        component: CommunityDiscover,
                        props: (route: any) => ({
                            search: route.query.search
                        })
                    },
                    {
                        path: ':communitySlug',
                        name: pi.CommunityPageId,
                        component: CommunityPage,
                        props: (route: any) => ({
                            slug: route.params.communitySlug
                        })
                    }
                ]
            },
            {
                path: 'p/:profileSlug',
                name: pi.UserProfileSlugPageId,
                component: UserProfile,
                props: (route : any) => ({
                    profileSlug: route.params.profileSlug,
                })
            },
            {
                path: 'pi/:userId',
                name: pi.UserProfileIdPageId,
                component: UserProfile,
                props: (route : any) => ({
                    userId: parseInt(route.params.userId),
                })
            },
            {
                path: 'link/:linkId',
                component: SquadLinkResponsePage,
                name: pi.LinkResponsePageId,
                props: (route: any) => ({
                    linkId: route.params.linkId
                })
            },
        ]
    }
]

const router = new VueRouter({
/// #if !DESKTOP
    mode :'history',
/// #endif
    routes: baseRoutes,
})

const store = new Vuex.Store(RootStoreOptions)

import * as Sentry from '@sentry/vue'
import { Integrations } from '@sentry/tracing'
import { CaptureConsole, Offline } from '@sentry/integrations'
import { version } from '@client/package.json'

function getSentryRelease(): string {
    let v = version
    if (!process.env.NODE_ENV || process.env.NODE_ENV === 'development') {
        v = 'dev'
    }

///#if !DESKTOP
    return `squadov-common-web-browser@${v}`
///#else
    return `squadov-common-web-desktop@${v}`
///#endif
}

function initializeSentry(u: SquadOVUser) {
    if (!!process.env.NODE_ENV && process.env.NODE_ENV !== 'development') {
        apiClient.getSentryDsn().then((resp: ApiData<string>) => {
            Sentry.init({
                Vue,
                dsn: resp.data,
                maxBreadcrumbs: 500,
                release: getSentryRelease(),
                integrations: [
                    new Integrations.BrowserTracing({
                        routingInstrumentation: Sentry.vueRouterInstrumentation(router),
                        tracingOrigins: ['localhost', 'app.squadov.gg', /^\//],
                    }),
                    new CaptureConsole({
                        levels: ['error']
                    }),
                    new Offline(),
                ],
                tracesSampleRate: 0.1,
                trackComponents: true,
            })

            Sentry.setUser({
                id: u.uuid,
                username: u.username,
                ip_address: '{{auto}}',
            })
        }).catch((err: any) => {
            console.error('Failed to get Sentry DSN: ', err)
        })
    }
}

import { initializeAnalyticsContainer, getAnalyticsContainer } from '@client/js/analytics/container'
import { TrackedUserStatsManager } from '@client/js/squadov/status'
const statusTracker = new TrackedUserStatsManager(store)

import { loadInitialSessionFromCookies, checkHasSessionCookie } from '@client/js/session'
import { WowGameRelease, wowGameReleaseFromString } from './staticData';
import { SquadOvGames } from './squadov/game';

router.afterEach((to: Route, from: Route) => {
    let container = getAnalyticsContainer()
    if (!!container) {
        container.pageView(to)
    }
})

router.beforeEach((to : Route, from : Route, next : any) => {
    console.log(`Navigate ${from.fullPath} (${from.name}) => ${to.fullPath} (${to.name})`)
    
    let mustBeInvalid = (to.name === pi.LoginPageId || to.name === pi.RegisterPageId)

    // Certain pages should be allowed to be public would be nice to make this somehow less hard-coded or something...
    let isPublic = to.name === pi.RsoOauthPageId
        || to.name === pi.TwitchOauthPageId
        || to.name === pi.InviteResponsePageId 
        || to.name === pi.ShareRedirectPageId
        || to.name === pi.VerifyEmailPageId
        || to.name === pi.PlayerPageId
        || to.name === pi.ForgotPasswordPageId
        || to.name === pi.UserProfileSlugPageId

    // the domain here doesn't matter as we don't use it.
    let nextUrl = new URL(to.fullPath, 'http://localhost')
    apiClient.setTempSessionId(nextUrl.searchParams.get('share'), nextUrl.searchParams.get('uid'))
    apiClient.setAccessToken(nextUrl.searchParams.get('at'))

    let isTmpSession = apiClient.hasTempSession || !!apiClient._accessToken
    let isAuth = !!store.state.currentUser

/// #if DESKTOP
    next()
/// #else
    let hasCookie = checkHasSessionCookie()
    if (hasCookie && !isAuth) {
        // If we have a cookie and the current user isn't set, then send out a request
        // to verify the session cookie.
        loadInitialSessionFromCookies(store, () => {
            initializeAnalyticsContainer(store)
            apiClient.getIpAddress().then((resp: ApiData<string>) => {
                getAnalyticsContainer()?.identify(resp.data)
            }).catch((err: any) => {
                console.error('Failed to get IP address: ', err)
            })

            store.dispatch('loadUserFeatureFlags')
            initializeSentry(store.state.currentUser!)
            
            // Note that in the web case, the renderer code is responsible for the doing the session
            // heartbeat as well.
            if (mustBeInvalid) {
                next({
                    name: pi.DashboardPageId
                })
            } else {
                next()
            }
        }, () => {
            if (!mustBeInvalid && !isTmpSession && !isPublic) {
                next({
                    name: pi.LoginPageId,
                    query: {
                        redirect: to.fullPath,
                    }
                })
            } else {
                next()
            }
        })
    } else {
        if (isTmpSession || isPublic) {
            next()
        } else if (mustBeInvalid && hasCookie) {
            next({
                name: pi.DashboardPageId
            })
        } else if (!mustBeInvalid && !hasCookie) {
            next({
                name: pi.LoginPageId,
                query: {
                    redirect: to.fullPath,
                }
            })
        } else {
            next()
        }
    }
/// #endif
})

/// #if DESKTOP
ipcRenderer.invoke('request-app-folder').then((appFolder: string) => {
    process.env.SQUADOV_USER_APP_FOLDER = appFolder
    store.dispatch('reloadLocalSettings')
    initializeAnalyticsContainer(store)
})

ipcRenderer.on('reset-state', () => {
    store.commit('resetState')
})

// As soon as the app starts we need to query the main process for
// the session ID to properly initialize the API client
// so that it's authenticated with the web server. After that, send out
// an immediate request to obtain the current user profile and store it in the
// Vuex storage to make it available to the frontend.
ipcRenderer.invoke('request-session').then((session : {
    sessionId: string,
    userId: string
}) => {
    apiClient.setSessionId(session.sessionId)
    getSquadOVUser(parseInt(session.userId)).then((resp : ApiData<SquadOVUser>) => {
        initializeSentry(resp.data)
        store.commit('setUser' , resp.data)
        store.dispatch('loadUserFeatureFlags')

        apiClient.getIpAddress().then((resp: ApiData<string>) => {
            getAnalyticsContainer()?.identify(resp.data)
        }).catch((err: any) => {
            console.error('Failed to get IP address: ', err)
        })
    }).catch((err : any ) => {
        // Uhhhhhhhhhhhhhhhhhhhhhhh....? Need to logout here since
        // the stored session is garbage and so we have no way to recover
        // unless the user re-logs in. There's a chance that the API might have failed
        // so don't bother trying to do a proper API logout.
        console.error('Failed to obtain user: ', err)
        ipcRenderer.sendSync('logout')
    })
})

ipcRenderer.on('service-error', () => {
    store.commit('notifyServiceError')
})

ipcRenderer.on('main-update-downloaded', () => {
    store.commit('notifyUpdate')
})

ipcRenderer.on('change-running-games', (_, games) => {
    store.commit('setRunningGames', games)
    statusTracker.refreshCurrentUserStatus()
})

ipcRenderer.on('change-recording-games', (_, games) => {
    store.commit('setRecordingGames', games)
    statusTracker.refreshCurrentUserStatus()
})

<<<<<<< HEAD
ipcRenderer.on('post-game-notification', (_, data: { game: SquadOvGames, tm: Date }) => {
    data.tm = new Date(data.tm)

    // Redirect to the post-game report screen.
    // In the case where no games exist on the server then that component will be responsible
    // for displaying something reasonable to the user.
    router.push({
        name: pi.PostGameReportPageId,
        query: {
            game: `${data.game}`,
            tm: `${data.tm.getTime()}`,
        }
    })
=======
ipcRenderer.on('redirect-to-route', (_, route: any) => {
    router.push(route)
>>>>>>> d11d9f5f
})

setInterval(() => {
    store.dispatch('recomputeLocalDiskSpaceRecordUsage')
}, 60000)

/// #endif

new Vue({
    el: '#app',
    components: {
        VApp,
        VMain,
        App,
        TitleBar,
    },
    vuetify: new Vuetify({
        theme: {
            dark: true,
        },
    }),
    data: () => ({
        statusTracker,
    }),
    methods: {
        generateAssetUri(s: string): string {
/// #if DESKTOP
            return s
/// #else
            return `/${s}`
/// #endif
        }
    },
    router: router,
    store: store,
}).$mount('#app')

/// #if DESKTOP
console.log('Loading Vue Application - Desktop')
/// #else
console.log('Loading Vue Application - Web')
/// #endif

export function getActiveUserId(): number {
    return apiClient.hasTempSession ? apiClient._tempUserId! : store.state.currentUser?.id!
}<|MERGE_RESOLUTION|>--- conflicted
+++ resolved
@@ -912,7 +912,6 @@
     statusTracker.refreshCurrentUserStatus()
 })
 
-<<<<<<< HEAD
 ipcRenderer.on('post-game-notification', (_, data: { game: SquadOvGames, tm: Date }) => {
     data.tm = new Date(data.tm)
 
@@ -926,10 +925,10 @@
             tm: `${data.tm.getTime()}`,
         }
     })
-=======
+})
+
 ipcRenderer.on('redirect-to-route', (_, route: any) => {
     router.push(route)
->>>>>>> d11d9f5f
 })
 
 setInterval(() => {
