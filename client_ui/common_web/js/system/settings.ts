--- conflicted
+++ resolved
@@ -758,17 +758,16 @@
             parsedData.games.wow.recordScenarios = true
         }
 
-<<<<<<< HEAD
         if (parsedData.record.needConfirmManualStop === undefined) {
             parsedData.record.needConfirmManualStop = true
-=======
+        }
+        
         if (parsedData.hidePostGamePopupUntil === undefined) {
             parsedData.hidePostGamePopupUntil = null
         }
 
         if (parsedData.disablePostGamePopup === undefined) {
             parsedData.disablePostGamePopup = false
->>>>>>> db247b2b
         }
 
     } catch (ex) {
