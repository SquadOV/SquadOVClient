/// #if DESKTOP
import fs from 'fs'
import path from 'path'
import { detectComputerBaselineLevel, BaselineLevel, baselineToString } from '@client/js/system/baseline'
import { ipcRenderer } from 'electron'
import { IpcResponse } from '@client/js/system/ipc'
import { allGames, SquadOvGames } from '@client/js/squadov/game'
/// #endif

export interface SquadOvOverlay {
    enabled: boolean
    name: string
    games: SquadOvGames[]
    fabric: any
    width: number
    height: number
}

export function createEmptyOverlay(name: string): SquadOvOverlay {
    return {
        enabled: true,
        name,
        games: JSON.parse(JSON.stringify(allGames)),
        fabric: {},
        width: 1920,
        height: 1080,
    }
}

export interface SquadOvOverlaySettings {
    enabled: boolean
    layers: SquadOvOverlay[]
}

function createDefaultOverlaySettings(): SquadOvOverlaySettings {
    return {
        enabled: false,
        layers: [],
    }
}

export interface AudioDeviceSettings {
    device: string
    volume: number
    mono: boolean
    voice: boolean
}

export function createDefaultAudioDevice(): AudioDeviceSettings {
    return {
        device: 'Default Device',
        volume: 1.0,
        mono: false,
        voice: false,
    }
}

export interface SquadOvRecordingSettings {
    resY: number
    fps: number
    useVideoHw: boolean
    useHwEncoder: boolean
    useVfr4: boolean
    useWGC2: boolean
    outputDevices: AudioDeviceSettings[]
    inputDevices: AudioDeviceSettings[]
    usePushToTalk: boolean
    useLocalRecording: boolean
    localRecordingLocation: string
    maxLocalRecordingSizeGb: number
    vodEndDelaySeconds: number
    overlays: SquadOvOverlaySettings
    useAudioDriftCompensation: boolean
    useVoiceBasicNoiseFilter: boolean
    voiceFilterThresholdDb: number
    useVoiceSpeechNoiseReduction: boolean
}

export interface SquadOvKeybindSettings {
    pushToTalk: number[]
    pushToTalk2: number[]
}

export interface SquadOvVideoPlaybackSettings {
    smallStepSize: number
    largeStepSize: number
}

export function computeFileFolderSizeGb(folder: string): Promise<number> {
    return new Promise((resolve, reject) => {
///#if DESKTOP
        ipcRenderer.invoke('request-folder-size', folder).then((val: IpcResponse<number>) => {
            if (val.success) {
                resolve(val.data)
            } else {
                reject('failure')
            }
        }).catch((err: any) => {
            reject(err)
        })
///#else
        resolve(0)
///#endif
    })
}

function changeLocalRecordingLocation(from: string, to: string): Promise<void> {
    return new Promise((resolve, reject) => {
///#if DESKTOP
        if (!fs.existsSync(from)) {
            resolve()
            return
        }

        ipcRenderer.invoke('change-recording-folder', {from, to}).then((val: IpcResponse<void>) => {
            if (val.success) {
                resolve()
            } else {
                reject('failure')
            }
        }).catch((err: any) => {
            reject(err)
        })
///#else
        resolve()
///#endif
    })
}

function requestLocalRecordingCleanup(loc: string, limit: number): Promise<void> {
    return new Promise((resolve, reject) => {
///#if DESKTOP
        if (!fs.existsSync(loc)) {
            resolve()
            return
        }

        ipcRenderer.invoke('cleanup-recording-folder', {loc, limit}).then((val: IpcResponse<void>) => {
            if (val.success) {
                resolve()
            } else {
                reject('failure')
            }
        }).catch((err: any) => {
            reject(err)
        })
///#else
        resolve()
///#endif
    })
}

export async function changeLocalRecordingSettings(record: SquadOvRecordingSettings, use: boolean, loc: string, limit: number) {
    const oldLoc = record.localRecordingLocation
    const oldLimit = record.maxLocalRecordingSizeGb
    
    if (oldLoc != loc) {
        await changeLocalRecordingLocation(oldLoc, loc)
    }

    if (oldLimit > limit) {
        await requestLocalRecordingCleanup(loc, limit)
    }    
}

export interface WowSettings {
    useCombatLogTimeout: boolean
    timeoutSeconds2: number
    recordArenas: boolean
    recordKeystones: boolean
    recordEncounters: boolean
    recordFullRaids: boolean
    minimumTimeSecondsToRecord: number
}

function createEmptyWowSettings(): WowSettings {
    return {
        useCombatLogTimeout: true,
        timeoutSeconds2: 180,
        recordArenas: true,
        recordKeystones: true,
        recordEncounters: true,
        recordFullRaids: false,
        minimumTimeSecondsToRecord: 15,
    }
}

export interface ValorantSettings {
    recordStandard: boolean
    recordSpikeRush: boolean
    recordDeathmatch: boolean
    recordOther: boolean
}

function createEmptyValorantSettings(): ValorantSettings {
    return {
        recordStandard: true,
        recordSpikeRush: true,
        recordDeathmatch: true,
        recordOther: true,
    }
}

export interface PerGameSettings {
    wow: WowSettings
    valorant: ValorantSettings,
}

function createEmptyPerGameSettings(): PerGameSettings {
    return {
        wow: createEmptyWowSettings(),
        valorant: createEmptyValorantSettings(),
    }
}

export interface SquadOvLocalSettings {
    record: SquadOvRecordingSettings
    keybinds: SquadOvKeybindSettings
    playback: SquadOvVideoPlaybackSettings
    minimizeToTray: boolean
    minimizeOnClose: boolean
    runOnStartup: boolean
    setupWizardRun: boolean
    anonymousAnalytics: boolean
    disabledGames: SquadOvGames[]
    games: PerGameSettings
}

function getSettingsFname() : string {
/// #if DESKTOP
    return path.join(process.env.SQUADOV_USER_APP_FOLDER!, 'settings.json')
/// #else
    return ''
/// #endif
}

function getDefaultRecordingLocation(): string {
/// #if DESKTOP
    return path.join(process.env.SQUADOV_USER_APP_FOLDER!, 'Local')
/// #else
    return ''
/// #endif
}

let inProgress: boolean = false
let saveTimer: number | undefined = undefined
export function saveLocalSettings(s: SquadOvLocalSettings, immediate: boolean = false) {
/// #if DESKTOP
    if (inProgress) {
        return
    }

    if (saveTimer !== undefined) {
        window.clearTimeout(saveTimer)
    }

    inProgress = true
    let fn = () => {
        fs.writeFileSync(getSettingsFname(), JSON.stringify(s, null, 4), {
            encoding: 'utf-8',
        })
    
        ipcRenderer.invoke('reload-app-settings').finally(() => {
            inProgress = false
        })
        saveTimer = undefined
    }

    if (!immediate) {
        saveTimer = window.setTimeout(fn, 500)
    } else {
        fn()
    }
/// #endif
}

export async function generateDefaultSettings(): Promise<SquadOvLocalSettings> {
/// #if DESKTOP
    console.log('Generating Default Settings...')
    let baseline = await detectComputerBaselineLevel()
    console.log('Detect Baseline: ', baselineToString(baseline))

    let record: SquadOvRecordingSettings
    switch (baseline) {
        case BaselineLevel.Low:
            record = {
                resY: 720,
                fps: 30,
                useVideoHw: true,
                useHwEncoder: true,
                useVfr4: true,
                useWGC2: true,
                outputDevices: [
                    {
                        device: 'Default Device',
                        volume: 1.0,
                        mono: false,
                        voice: false,
                    }
                ],
                inputDevices: [
                    {
                        device: 'Default Device',
                        volume: 1.0,
                        mono: false,
                        voice: true,
                    }
                ],
                usePushToTalk: false,
                useLocalRecording: false,
                localRecordingLocation: getDefaultRecordingLocation(),
                maxLocalRecordingSizeGb: 100,
                vodEndDelaySeconds: 0,
                overlays: createDefaultOverlaySettings(),
                useAudioDriftCompensation: true,
                useVoiceBasicNoiseFilter: false,
                voiceFilterThresholdDb: -60,
                useVoiceSpeechNoiseReduction: false,
            }
        case BaselineLevel.Medium:
            record = {
                resY: 720,
                fps: 60,
                useVideoHw: true,
                useHwEncoder: true,
                useVfr4: true,
                useWGC2: true,
                outputDevices: [
                    {
                        device: 'Default Device',
                        volume: 1.0,
                        mono: false,
                        voice: false,
                    }
                ],
                inputDevices: [
                    {
                        device: 'Default Device',
                        volume: 1.0,
                        mono: false,
                        voice: true,
                    }
                ],
                usePushToTalk: false,
                useLocalRecording: false,
                localRecordingLocation: getDefaultRecordingLocation(),
                maxLocalRecordingSizeGb: 100,
                vodEndDelaySeconds: 0,
                overlays: createDefaultOverlaySettings(),
                useAudioDriftCompensation: true,
                useVoiceBasicNoiseFilter: false,
                voiceFilterThresholdDb: -60,
                useVoiceSpeechNoiseReduction: false,
            }
        case BaselineLevel.High:
            record = {
                resY: 1080,
                fps: 60,
                useVideoHw: true,
                useHwEncoder: true,
                useVfr4: true,
                useWGC2: true,
                outputDevices: [
                    {
                        device: 'Default Device',
                        volume: 1.0,
                        mono: false,
                        voice: false,
                    }
                ],
                inputDevices: [
                    {
                        device: 'Default Device',
                        volume: 1.0,
                        mono: false,
                        voice: true,
                    }
                ],
                usePushToTalk: false,
                useLocalRecording: false,
                localRecordingLocation: getDefaultRecordingLocation(),
                maxLocalRecordingSizeGb: 100,
                vodEndDelaySeconds: 0,
                overlays: createDefaultOverlaySettings(),
                useAudioDriftCompensation: true,
                useVoiceBasicNoiseFilter: false,
                voiceFilterThresholdDb: -60,
                useVoiceSpeechNoiseReduction: false,
            }
    }

    return {
        record,
        keybinds: {
            pushToTalk: [],
            pushToTalk2: []
        },
        playback: {
            smallStepSize: 5000,
            largeStepSize: 10000,
        },
        minimizeToTray: true,
        minimizeOnClose: true,
        runOnStartup: true,
        setupWizardRun: false,
        anonymousAnalytics: true,
        disabledGames: [],
        games: createEmptyPerGameSettings(),
    }
/// #else
    return {
        record: {
            resY: 1080,
            fps: 60,
            useVideoHw: true,
            useHwEncoder: true,
            useVfr4: true,
            useWGC2: true,
            outputDevices: [
                {
                    device: 'Default Device',
                    volume: 1.0,
                    mono: false,
                    voice: false,
                }
            ],
            inputDevices: [
                {
                    device: 'Default Device',
                    volume: 1.0,
                    mono: false,
                    voice: true,
                }
            ],
            usePushToTalk: false,
            useLocalRecording: false,
            localRecordingLocation: getDefaultRecordingLocation(),
            maxLocalRecordingSizeGb: 100,
            vodEndDelaySeconds: 0,
            overlays: createDefaultOverlaySettings(),
            useAudioDriftCompensation: true,
            useVoiceBasicNoiseFilter: false,
            voiceFilterThresholdDb: -60,
            useVoiceSpeechNoiseReduction: false,
        },
        keybinds: {
            pushToTalk: [],
            pushToTalk2: []
        },
        playback: {
            smallStepSize: 5000,
            largeStepSize: 10000,
        },
        minimizeToTray: true,
        minimizeOnClose: true,
        runOnStartup: true,
        setupWizardRun: false,
        anonymousAnalytics: true,
        disabledGames: [],
        games: createEmptyPerGameSettings(),
    }
/// #endif
}

export async function loadLocalSettings(): Promise<SquadOvLocalSettings> {
/// #if DESKTOP
    const settingsFname = getSettingsFname()
    console.log('Loading local settings...', settingsFname)
    if (!fs.existsSync(settingsFname)) {
        saveLocalSettings(await generateDefaultSettings(), true)
    }

    let data = fs.readFileSync(settingsFname , 'utf8')
    
    let parsedData: SquadOvLocalSettings
    try {
        parsedData = JSON.parse(data)
    } catch (e) {
        console.error('Failed to load local settings: ', e)
        fs.unlinkSync(settingsFname)
        return loadLocalSettings()
    }

    try {
        if (parsedData.minimizeToTray === undefined) {
            parsedData.minimizeToTray = true
        }

        if (parsedData.minimizeOnClose === undefined) {
            parsedData.minimizeOnClose = true
        }

        if (parsedData.runOnStartup === undefined) {
            parsedData.runOnStartup = true
        }

        if (parsedData.record.useVideoHw === undefined) {
            parsedData.record.useVideoHw = true
        }

        if (parsedData.record.useHwEncoder === undefined) {
            parsedData.record.useHwEncoder = true
        }

        if (parsedData.setupWizardRun === undefined) {
            parsedData.setupWizardRun = false
        }

        if (parsedData.record.useVfr4 === undefined) {
            parsedData.record.useVfr4 = true
        }

        if (parsedData.record.useWGC2 === undefined) {
            parsedData.record.useWGC2 = true
        }
        
        if (parsedData.record.useLocalRecording === undefined) {
            parsedData.record.useLocalRecording = false
        }

        if (parsedData.record.localRecordingLocation === undefined) {
            parsedData.record.localRecordingLocation = getDefaultRecordingLocation()
        }

        if (parsedData.record.maxLocalRecordingSizeGb === undefined) {
            parsedData.record.maxLocalRecordingSizeGb = 100
        }

        if (parsedData.record.usePushToTalk === undefined) {
            parsedData.record.usePushToTalk = false   
        }

<<<<<<< HEAD
    if (parsedData.keybinds === undefined) {
        parsedData.keybinds = {
            pushToTalk: [],
            pushToTalk2: []
=======
        if (parsedData.keybinds === undefined) {
            parsedData.keybinds = {
                pushToTalk: []
            }
>>>>>>> 763933a9
        }

        if (parsedData.record.vodEndDelaySeconds === undefined) {
            parsedData.record.vodEndDelaySeconds = 0
        }

        if (parsedData.playback === undefined) {
            parsedData.playback = {
                smallStepSize: 5000,
                largeStepSize: 10000,
            }
        }

        if (parsedData.anonymousAnalytics === undefined) {
            parsedData.anonymousAnalytics = true
        }

        if (parsedData.disabledGames === undefined) {
            parsedData.disabledGames = []
        }

        if (parsedData.record.overlays === undefined) {
            parsedData.record.overlays = createDefaultOverlaySettings()
        }

        if (parsedData.record.useAudioDriftCompensation === undefined) {
            parsedData.record.useAudioDriftCompensation = true
        }

        if (parsedData.games === undefined) {
            parsedData.games = createEmptyPerGameSettings()
        }

        if (parsedData.record.outputDevices === undefined) {
            parsedData.record.outputDevices = []
        }

        for (let d of parsedData.record.outputDevices) {
            if (d.voice === undefined) {
                d.voice = false
            }
        }

        if (parsedData.record.inputDevices === undefined) {
            parsedData.record.inputDevices = []
        }

        for (let d of parsedData.record.inputDevices) {
            if (d.voice === undefined) {
                d.voice = true
            }
        }
        
        if (parsedData.record.useVoiceBasicNoiseFilter === undefined) {
            parsedData.record.useVoiceBasicNoiseFilter = false
        }

        if (parsedData.record.voiceFilterThresholdDb === undefined) {
            parsedData.record.voiceFilterThresholdDb = -60
        }

        if (parsedData.record.useVoiceSpeechNoiseReduction === undefined) {
            parsedData.record.useVoiceSpeechNoiseReduction = false
        }

        if (parsedData.games.wow.recordArenas === undefined) {
            parsedData.games.wow.recordArenas = true
            parsedData.games.wow.recordKeystones = true
            parsedData.games.wow.recordEncounters = true
        }

        if (parsedData.games.valorant === undefined) {
            parsedData.games.valorant = createEmptyValorantSettings()
        }

        if (parsedData.games.wow.timeoutSeconds2 === undefined) {
            parsedData.games.wow.timeoutSeconds2 = 180
        }

        if (parsedData.games.wow.recordFullRaids === undefined) {
            parsedData.games.wow.recordFullRaids = false
        }

        if (parsedData.games.wow.minimumTimeSecondsToRecord === undefined) {
            parsedData.games.wow.minimumTimeSecondsToRecord = 15
        }
    } catch (ex) {
        console.log('Failed to migrate config file...regenerating: ', ex)
        parsedData = await generateDefaultSettings()
    }

    if (parsedData.keybinds.pushToTalk2 === undefined) {
        parsedData.keybinds.pushToTalk2 = []
    }

    saveLocalSettings(parsedData, true)
    return parsedData
/// #else
    return await generateDefaultSettings()
/// #endif
}<|MERGE_RESOLUTION|>--- conflicted
+++ resolved
@@ -530,17 +530,11 @@
             parsedData.record.usePushToTalk = false   
         }
 
-<<<<<<< HEAD
-    if (parsedData.keybinds === undefined) {
-        parsedData.keybinds = {
-            pushToTalk: [],
-            pushToTalk2: []
-=======
         if (parsedData.keybinds === undefined) {
             parsedData.keybinds = {
-                pushToTalk: []
-            }
->>>>>>> 763933a9
+                pushToTalk: [],
+                pushToTalk2: []
+            }
         }
 
         if (parsedData.record.vodEndDelaySeconds === undefined) {
