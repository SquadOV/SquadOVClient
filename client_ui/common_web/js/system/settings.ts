/// #if DESKTOP
import fs from 'fs'
import path from 'path'
import { detectComputerBaselineLevel, BaselineLevel, baselineToString } from '@client/js/system/baseline'
import { ipcRenderer } from 'electron'
import { IpcResponse } from '@client/js/system/ipc'
import { allGames, SquadOvGames } from '@client/js/squadov/game'
/// #endif

export interface SquadOvOverlay {
    enabled: boolean
    name: string
    games: SquadOvGames[]
    fabric: any
    width: number
    height: number
}

export function createEmptyOverlay(name: string): SquadOvOverlay {
    return {
        enabled: true,
        name,
        games: JSON.parse(JSON.stringify(allGames)),
        fabric: {},
        width: 1920,
        height: 1080,
    }
}

export interface SquadOvOverlaySettings {
    enabled: boolean
    layers: SquadOvOverlay[]
}

function createDefaultOverlaySettings(): SquadOvOverlaySettings {
    return {
        enabled: false,
        layers: [],
    }
}

export interface AudioDeviceSettings {
    device: string
    volume: number
    mono: boolean
    voice: boolean
}

export function createDefaultAudioDevice(): AudioDeviceSettings {
    return {
        device: 'Default Device',
        volume: 1.0,
        mono: false,
        voice: false,
    }
}

export interface SquadOvRecordingSettings {
    resY: number
    fps: number
    useVideoHw: boolean
    useHwEncoder: boolean
    useVfr4: boolean
    useWGC2: boolean
    outputDevices: AudioDeviceSettings[]
    inputDevices: AudioDeviceSettings[]
    usePushToTalk: boolean
    useLocalRecording: boolean
    localRecordingLocation: string
    maxLocalRecordingSizeGb: number
    vodEndDelaySeconds: number
    overlays: SquadOvOverlaySettings
    useAudioDriftCompensation: boolean
    useVoiceBasicNoiseFilter: boolean
    voiceFilterThresholdDb: number
    useVoiceSpeechNoiseReduction: boolean
}

export interface SquadOvKeybindSettings {
    pushToTalk: number[]
    pushToTalk2: number[]
}

export interface SquadOvVideoPlaybackSettings {
    smallStepSize: number
    largeStepSize: number
}

export function computeFileFolderSizeGb(folder: string): Promise<number> {
    return new Promise((resolve, reject) => {
///#if DESKTOP
        ipcRenderer.invoke('request-folder-size', folder).then((val: IpcResponse<number>) => {
            if (val.success) {
                resolve(val.data)
            } else {
                reject('failure')
            }
        }).catch((err: any) => {
            reject(err)
        })
///#else
        resolve(0)
///#endif
    })
}

function changeLocalRecordingLocation(from: string, to: string): Promise<void> {
    return new Promise((resolve, reject) => {
///#if DESKTOP
        if (!fs.existsSync(from)) {
            resolve()
            return
        }

        ipcRenderer.invoke('change-recording-folder', {from, to}).then((val: IpcResponse<void>) => {
            if (val.success) {
                resolve()
            } else {
                reject('failure')
            }
        }).catch((err: any) => {
            reject(err)
        })
///#else
        resolve()
///#endif
    })
}

function requestLocalRecordingCleanup(loc: string, limit: number): Promise<void> {
    return new Promise((resolve, reject) => {
///#if DESKTOP
        if (!fs.existsSync(loc)) {
            resolve()
            return
        }

        ipcRenderer.invoke('cleanup-recording-folder', {loc, limit}).then((val: IpcResponse<void>) => {
            if (val.success) {
                resolve()
            } else {
                reject('failure')
            }
        }).catch((err: any) => {
            reject(err)
        })
///#else
        resolve()
///#endif
    })
}

export async function changeLocalRecordingSettings(record: SquadOvRecordingSettings, use: boolean, loc: string, limit: number) {
    const oldLoc = record.localRecordingLocation
    const oldLimit = record.maxLocalRecordingSizeGb
    
    if (oldLoc != loc) {
        await changeLocalRecordingLocation(oldLoc, loc)
    }

    if (oldLimit > limit) {
        await requestLocalRecordingCleanup(loc, limit)
    }    
}

export interface WowSettings {
    useCombatLogTimeout: boolean
    timeoutSeconds2: number
    recordArenas: boolean
    recordDungeons: boolean
    recordKeystones: boolean
    recordEncounters: boolean
    minimumTimeSecondsToRecord: number
}

function createEmptyWowSettings(): WowSettings {
    return {
        useCombatLogTimeout: true,
        timeoutSeconds2: 180,
        recordArenas: true,
        recordDungeons: true,
        recordKeystones: true,
        recordEncounters: true,
        minimumTimeSecondsToRecord: 15,
    }
}

export interface ValorantSettings {
    recordStandard: boolean
    recordSpikeRush: boolean
    recordDeathmatch: boolean
    recordOther: boolean
}

function createEmptyValorantSettings(): ValorantSettings {
    return {
        recordStandard: true,
        recordSpikeRush: true,
        recordDeathmatch: true,
        recordOther: true,
    }
}

export interface PerGameSettings {
    wow: WowSettings
    valorant: ValorantSettings,
}

function createEmptyPerGameSettings(): PerGameSettings {
    return {
        wow: createEmptyWowSettings(),
        valorant: createEmptyValorantSettings(),
    }
}

export interface SquadOvLocalSettings {
    record: SquadOvRecordingSettings
    keybinds: SquadOvKeybindSettings
    playback: SquadOvVideoPlaybackSettings
    minimizeToTray: boolean
    minimizeOnClose: boolean
    runOnStartup: boolean
    setupWizardRun: boolean
    anonymousAnalytics: boolean
    disabledGames: SquadOvGames[]
    games: PerGameSettings
}

function getSettingsFname() : string {
/// #if DESKTOP
    return path.join(process.env.SQUADOV_USER_APP_FOLDER!, 'settings.json')
/// #else
    return ''
/// #endif
}

function getDefaultRecordingLocation(): string {
/// #if DESKTOP
    return path.join(process.env.SQUADOV_USER_APP_FOLDER!, 'Local')
/// #else
    return ''
/// #endif
}

let inProgress: boolean = false
let saveTimer: number | undefined = undefined
export function saveLocalSettings(s: SquadOvLocalSettings, immediate: boolean = false) {
/// #if DESKTOP
    if (inProgress) {
        return
    }

    if (saveTimer !== undefined) {
        window.clearTimeout(saveTimer)
    }

    inProgress = true
    let fn = () => {
        fs.writeFileSync(getSettingsFname(), JSON.stringify(s, null, 4), {
            encoding: 'utf-8',
        })
    
        ipcRenderer.invoke('reload-app-settings').finally(() => {
            inProgress = false
        })
        saveTimer = undefined
    }

    if (!immediate) {
        saveTimer = window.setTimeout(fn, 500)
    } else {
        fn()
    }
/// #endif
}

export async function generateDefaultSettings(): Promise<SquadOvLocalSettings> {
/// #if DESKTOP
    console.log('Generating Default Settings...')
    let baseline = await detectComputerBaselineLevel()
    console.log('Detect Baseline: ', baselineToString(baseline))

    let record: SquadOvRecordingSettings
    switch (baseline) {
        case BaselineLevel.Low:
            record = {
                resY: 720,
                fps: 30,
                useVideoHw: true,
                useHwEncoder: true,
                useVfr4: true,
                useWGC2: true,
                outputDevices: [
                    {
                        device: 'Default Device',
                        volume: 1.0,
                        mono: false,
                        voice: false,
                    }
                ],
                inputDevices: [
                    {
                        device: 'Default Device',
                        volume: 1.0,
                        mono: false,
                        voice: true,
                    }
                ],
                usePushToTalk: false,
                useLocalRecording: false,
                localRecordingLocation: getDefaultRecordingLocation(),
                maxLocalRecordingSizeGb: 100,
                vodEndDelaySeconds: 0,
                overlays: createDefaultOverlaySettings(),
                useAudioDriftCompensation: true,
                useVoiceBasicNoiseFilter: false,
                voiceFilterThresholdDb: -60,
                useVoiceSpeechNoiseReduction: false,
            }
        case BaselineLevel.Medium:
            record = {
                resY: 720,
                fps: 60,
                useVideoHw: true,
                useHwEncoder: true,
                useVfr4: true,
                useWGC2: true,
                outputDevices: [
                    {
                        device: 'Default Device',
                        volume: 1.0,
                        mono: false,
                        voice: false,
                    }
                ],
                inputDevices: [
                    {
                        device: 'Default Device',
                        volume: 1.0,
                        mono: false,
                        voice: true,
                    }
                ],
                usePushToTalk: false,
                useLocalRecording: false,
                localRecordingLocation: getDefaultRecordingLocation(),
                maxLocalRecordingSizeGb: 100,
                vodEndDelaySeconds: 0,
                overlays: createDefaultOverlaySettings(),
                useAudioDriftCompensation: true,
                useVoiceBasicNoiseFilter: false,
                voiceFilterThresholdDb: -60,
                useVoiceSpeechNoiseReduction: false,
            }
        case BaselineLevel.High:
            record = {
                resY: 1080,
                fps: 60,
                useVideoHw: true,
                useHwEncoder: true,
                useVfr4: true,
                useWGC2: true,
                outputDevices: [
                    {
                        device: 'Default Device',
                        volume: 1.0,
                        mono: false,
                        voice: false,
                    }
                ],
                inputDevices: [
                    {
                        device: 'Default Device',
                        volume: 1.0,
                        mono: false,
                        voice: true,
                    }
                ],
                usePushToTalk: false,
                useLocalRecording: false,
                localRecordingLocation: getDefaultRecordingLocation(),
                maxLocalRecordingSizeGb: 100,
                vodEndDelaySeconds: 0,
                overlays: createDefaultOverlaySettings(),
                useAudioDriftCompensation: true,
                useVoiceBasicNoiseFilter: false,
                voiceFilterThresholdDb: -60,
                useVoiceSpeechNoiseReduction: false,
            }
    }

    return {
        record,
        keybinds: {
            pushToTalk: [],
            pushToTalk2: []
        },
        playback: {
            smallStepSize: 5000,
            largeStepSize: 10000,
        },
        minimizeToTray: true,
        minimizeOnClose: true,
        runOnStartup: true,
        setupWizardRun: false,
        anonymousAnalytics: true,
        disabledGames: [],
        games: createEmptyPerGameSettings(),
    }
/// #else
    return {
        record: {
            resY: 1080,
            fps: 60,
            useVideoHw: true,
            useHwEncoder: true,
            useVfr4: true,
            useWGC2: true,
            outputDevices: [
                {
                    device: 'Default Device',
                    volume: 1.0,
                    mono: false,
                    voice: false,
                }
            ],
            inputDevices: [
                {
                    device: 'Default Device',
                    volume: 1.0,
                    mono: false,
                    voice: true,
                }
            ],
            usePushToTalk: false,
            useLocalRecording: false,
            localRecordingLocation: getDefaultRecordingLocation(),
            maxLocalRecordingSizeGb: 100,
            vodEndDelaySeconds: 0,
            overlays: createDefaultOverlaySettings(),
            useAudioDriftCompensation: true,
            useVoiceBasicNoiseFilter: false,
            voiceFilterThresholdDb: -60,
            useVoiceSpeechNoiseReduction: false,
        },
        keybinds: {
            pushToTalk: [],
            pushToTalk2: []
        },
        playback: {
            smallStepSize: 5000,
            largeStepSize: 10000,
        },
        minimizeToTray: true,
        minimizeOnClose: true,
        runOnStartup: true,
        setupWizardRun: false,
        anonymousAnalytics: true,
        disabledGames: [],
        games: createEmptyPerGameSettings(),
    }
/// #endif
}

export async function loadLocalSettings(): Promise<SquadOvLocalSettings> {
/// #if DESKTOP
    const settingsFname = getSettingsFname()
    console.log('Loading local settings...', settingsFname)
    if (!fs.existsSync(settingsFname)) {
        saveLocalSettings(await generateDefaultSettings(), true)
    }

    let data = fs.readFileSync(settingsFname , 'utf8')
    
    let parsedData: SquadOvLocalSettings
    try {
        parsedData = JSON.parse(data)
    } catch (e) {
        console.error('Failed to load local settings: ', e)
        fs.unlinkSync(settingsFname)
        return loadLocalSettings()
    }

    try {
        if (parsedData.minimizeToTray === undefined) {
            parsedData.minimizeToTray = true
        }

        if (parsedData.minimizeOnClose === undefined) {
            parsedData.minimizeOnClose = true
        }

        if (parsedData.runOnStartup === undefined) {
            parsedData.runOnStartup = true
        }

        if (parsedData.record.useVideoHw === undefined) {
            parsedData.record.useVideoHw = true
        }

        if (parsedData.record.useHwEncoder === undefined) {
            parsedData.record.useHwEncoder = true
        }

        if (parsedData.setupWizardRun === undefined) {
            parsedData.setupWizardRun = false
        }

        if (parsedData.record.useVfr4 === undefined) {
            parsedData.record.useVfr4 = true
        }

        if (parsedData.record.useWGC2 === undefined) {
            parsedData.record.useWGC2 = true
        }
        
        if (parsedData.record.useLocalRecording === undefined) {
            parsedData.record.useLocalRecording = false
        }

        if (parsedData.record.localRecordingLocation === undefined) {
            parsedData.record.localRecordingLocation = getDefaultRecordingLocation()
        }

        if (parsedData.record.maxLocalRecordingSizeGb === undefined) {
            parsedData.record.maxLocalRecordingSizeGb = 100
        }

        if (parsedData.record.usePushToTalk === undefined) {
            parsedData.record.usePushToTalk = false   
        }

        if (parsedData.keybinds === undefined) {
            parsedData.keybinds = {
                pushToTalk: [],
                pushToTalk2: []
            }
        }

        if (parsedData.record.vodEndDelaySeconds === undefined) {
            parsedData.record.vodEndDelaySeconds = 0
        }

        if (parsedData.playback === undefined) {
            parsedData.playback = {
                smallStepSize: 5000,
                largeStepSize: 10000,
            }
        }

        if (parsedData.anonymousAnalytics === undefined) {
            parsedData.anonymousAnalytics = true
        }

        if (parsedData.disabledGames === undefined) {
            parsedData.disabledGames = []
        }

        if (parsedData.record.overlays === undefined) {
            parsedData.record.overlays = createDefaultOverlaySettings()
        }

        if (parsedData.record.useAudioDriftCompensation === undefined) {
            parsedData.record.useAudioDriftCompensation = true
        }

        if (parsedData.games === undefined) {
            parsedData.games = createEmptyPerGameSettings()
        }

        if (parsedData.record.outputDevices === undefined) {
            parsedData.record.outputDevices = []
        }

        for (let d of parsedData.record.outputDevices) {
            if (d.voice === undefined) {
                d.voice = false
            }
        }

        if (parsedData.record.inputDevices === undefined) {
            parsedData.record.inputDevices = []
        }

        for (let d of parsedData.record.inputDevices) {
            if (d.voice === undefined) {
                d.voice = true
            }
        }
        
        if (parsedData.record.useVoiceBasicNoiseFilter === undefined) {
            parsedData.record.useVoiceBasicNoiseFilter = false
        }

        if (parsedData.record.voiceFilterThresholdDb === undefined) {
            parsedData.record.voiceFilterThresholdDb = -60
        }

        if (parsedData.record.useVoiceSpeechNoiseReduction === undefined) {
            parsedData.record.useVoiceSpeechNoiseReduction = false
        }

        if (parsedData.games.wow.recordArenas === undefined) {
            parsedData.games.wow.recordArenas = true
            parsedData.games.wow.recordKeystones = true
            parsedData.games.wow.recordEncounters = true
        }

        if (parsedData.games.valorant === undefined) {
            parsedData.games.valorant = createEmptyValorantSettings()
        }

        if (parsedData.games.wow.timeoutSeconds2 === undefined) {
            parsedData.games.wow.timeoutSeconds2 = 180
        }
<<<<<<< HEAD

        if (parsedData.games.wow.recordFullRaids === undefined) {
            parsedData.games.wow.recordFullRaids = false
        }

        if (parsedData.games.wow.recordDungeons === undefined) {
            parsedData.games.wow.recordDungeons = true
        }

=======
        
>>>>>>> 175345fd
        if (parsedData.games.wow.minimumTimeSecondsToRecord === undefined) {
            parsedData.games.wow.minimumTimeSecondsToRecord = 15
        }
    } catch (ex) {
        console.log('Failed to migrate config file...regenerating: ', ex)
        parsedData = await generateDefaultSettings()
    }

    if (parsedData.keybinds.pushToTalk2 === undefined) {
        parsedData.keybinds.pushToTalk2 = []
    }

    saveLocalSettings(parsedData, true)
    return parsedData
/// #else
    return await generateDefaultSettings()
/// #endif
}<|MERGE_RESOLUTION|>--- conflicted
+++ resolved
@@ -613,19 +613,11 @@
         if (parsedData.games.wow.timeoutSeconds2 === undefined) {
             parsedData.games.wow.timeoutSeconds2 = 180
         }
-<<<<<<< HEAD
-
-        if (parsedData.games.wow.recordFullRaids === undefined) {
-            parsedData.games.wow.recordFullRaids = false
-        }
 
         if (parsedData.games.wow.recordDungeons === undefined) {
             parsedData.games.wow.recordDungeons = true
         }
 
-=======
-        
->>>>>>> 175345fd
         if (parsedData.games.wow.minimumTimeSecondsToRecord === undefined) {
             parsedData.games.wow.minimumTimeSecondsToRecord = 15
         }
