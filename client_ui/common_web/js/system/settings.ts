--- conflicted
+++ resolved
@@ -686,11 +686,10 @@
             parsedData.games.wow.minimumTimeSecondsToRecord = 15
         }
 
-<<<<<<< HEAD
         if (parsedData.games.wow.doNotRecordInstances === undefined) {
             parsedData.games.wow.doNotRecordInstances = []
         }
-=======
+        
         if (parsedData.keybinds.pushToTalk2 === undefined) {
             parsedData.keybinds.pushToTalk2 = []
         }
@@ -719,7 +718,6 @@
             parsedData.record.perProcessRecordingOsCheck = false
         }
 
->>>>>>> 97a65f95
     } catch (ex) {
         console.log('Failed to migrate config file...regenerating: ', ex)
         parsedData = await generateDefaultSettings()
