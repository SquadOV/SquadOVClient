--- conflicted
+++ resolved
@@ -1341,7 +1341,6 @@
         return axios.post(`v1/share/auto/${connId}`, conn, this.createWebAxiosConfig())
     }
 
-<<<<<<< HEAD
     listCommunities(filter: CommunityFilter): Promise<ApiData<SquadOvCommunity[]>> {
         return axios.get('v1/community', {
             ...this.createWebAxiosConfig(),
@@ -1397,10 +1396,10 @@
 
     submitTwitchOauthAuthorization(code: string, state: string, redirectUrl: string) : Promise<void> {
         return axios.post(`auth/oauth/twitch`, {code, state, redirectUrl}, this.createWebAxiosConfig())
-=======
+    }
+    
     getGlobalAppFeatures(): Promise<ApiData<GlobalFlags>> {
         return axios.get('/public/flags', this.createWebAxiosConfig())
->>>>>>> fdab519f
     }
 
     // Local API
