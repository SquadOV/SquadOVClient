import { SquadOvGames } from '@client/js/squadov/game'
import { Store } from 'vuex'
import { RootState } from '@client/js/vuex/state'
import { apiClient } from '@client/js/api'
import { gameShorthandToGame } from '@client/js/squadov/game'

<<<<<<< HEAD
=======
const MANUAL_CLOSE = 4000

>>>>>>> 5c725825
export enum SquadOvActivity {
    Online,
    InGame,
    Recording,
    Offline
}

export interface TrackedUserStatus {
    activity: SquadOvActivity
    game: SquadOvGames[]
}

export interface TrackedUserStatusContainer {
    status: { [userId: number] : TrackedUserStatus }
}

export class TrackedUserStatsManager {
    _store: Store<RootState>
    _userId: number | undefined
    _connection: WebSocket | null
    _ready: boolean
    _subscribed: Set<number>
    _messageQueue: string[]
    _reconnectCount: number
<<<<<<< HEAD
=======
    _errorCount: number
>>>>>>> 5c725825

    constructor(store: Store<RootState>) {
        this._store = store
        this._store.watch((st: RootState) => {
            return st.currentUser?.id
        }, (userId: number | undefined) => {
            this.changeCurrentUserId(userId)
        })

        this._userId = undefined
        this._connection = null
        this._ready = false
        this._subscribed = new Set()
        this._messageQueue = []
        this._reconnectCount = 0
<<<<<<< HEAD
=======
        this._errorCount = 0
>>>>>>> 5c725825
    }

    changeCurrentUserId(userId: number | undefined) {
        if (this._userId === userId) {
            return
        }

        if (this._userId !== undefined) {
            this.disconnect()
        }

        if (userId !== undefined) {
            this.connect(userId)   
        }
    }

    connect(userId: number, cb?: () => void) {
        this._userId = userId

        console.log('Trying to connect to User Activity Websocket...')
        apiClient.connectWebsocket(`/ws/status/${userId}`).then((resp: WebSocket) => {
            console.log('...Connected to User Activity Websocket')
            this._connection = resp
            this._connection.onmessage = (e: MessageEvent) => {
                this.receiveMessage(e)
            }

            this._connection.onclose = (e: CloseEvent) => {
                console.log('User Activity Websocket Close: ', e.code, e.reason)
<<<<<<< HEAD
                if (e.code != 1001) {
=======
                if (e.code != 1001 && e.code != MANUAL_CLOSE) {
>>>>>>> 5c725825
                    this.recoverFromError()
                }
            }

            this._connection.onerror = (err: any) => {
                console.log('User Activity Websocket Error: ' , err)
                this.recoverFromError()
            }
            
            this._reconnectCount = 0
            this.flushMessageQueue()
            if (!!cb) {
                cb()
            }
        }).catch((err : any) => {
            console.log('Failed to connect websocket: ', err)
            this._reconnectCount += 1
            setTimeout(() => {
                this.reconnect()
            }, Math.min(Math.pow(2, this._reconnectCount) + Math.random() * 1000, 15000))
        })
    }

    recoverFromError() {
        if (!!this._connection) {
<<<<<<< HEAD
            this._connection.close()
=======
            this._connection.close(MANUAL_CLOSE)
>>>>>>> 5c725825
        }
        this._connection = null
        this.reconnect()
    }

    reconnect() {
        if (this._userId === undefined) {
            return
        }
        console.log('Attempting websocket reconnection...')
        this.connect(this._userId, () => {
            // Once we reconnect we must resub and resend our current status.
            this.subscribeTo(Array.from(this._subscribed))
            this.refreshCurrentUserStatus()
        })
    }

    flushMessageQueue() {
        if (!this._connection) {
            return
        }
        for (let m of this._messageQueue) {
            this._connection.send(m)
        }
        this._messageQueue = []
    }

    sendMessage(m: string) {
        if (!!this._connection) {
            this._connection.send(m)
        } else {
            this._messageQueue.push(m)
        }
    }

    subscribeTo(userIds: number[]) {
        if (userIds.length === 0) {
            return
        }

        console.log('Subscribe to user status: ', userIds)
        let final = userIds.filter((ele: number) => !this._subscribed.has(ele))
        final.forEach((ele: number) => this._subscribed.add(ele))

        let msg = JSON.stringify({
            type: 'Subscribe',
            users: final,
        })
        this.sendMessage(msg)
    }

    unsubscribeFrom(userIds: number[]) {
        if (userIds.length === 0) {
            return
        }

        console.log('Unsubscribe from user status: ', userIds)
        let final = userIds.filter((ele: number) => this._subscribed.has(ele))
        final.forEach((ele: number) => this._subscribed.delete(ele))

        let msg = JSON.stringify({
            type: 'Unsubscribe',
            users: final,
        })
        this.sendMessage(msg)
    }

    receiveMessage(e: MessageEvent) {
        let status: TrackedUserStatusContainer = JSON.parse(e.data)
        console.log('Receive status update: ', status)
        for (let [userId, st] of Object.entries(status.status)) {
            this._store.commit('setUserActivityStatus', {
                userId: parseInt(userId),
                status: st,
            })
        }
    }

    disconnect() {
        if (!!this._connection) {
<<<<<<< HEAD
            this._connection.close()
=======
            this._connection.close(MANUAL_CLOSE)
>>>>>>> 5c725825
        }
        this._userId = undefined
        this._ready = false
    }

    changeUserStatus(activity: SquadOvActivity, games: SquadOvGames[]) {
        let msg = JSON.stringify({
            type: 'StatusChange',
            activity,
            game: games,
        })
        this.sendMessage(msg)
    }

    refreshCurrentUserStatus() {
        if (!!!!this._store.state.currentState.recordingGames && this._store.state.currentState.recordingGames.length > 0) {
            this.changeUserStatus(SquadOvActivity.Recording, this._store.state.currentState.recordingGames.map(gameShorthandToGame))
        } else if (!!this._store.state.currentState.runningGames && this._store.state.currentState.runningGames.length > 0) {
            this.changeUserStatus(SquadOvActivity.InGame, this._store.state.currentState.runningGames.map(gameShorthandToGame))
        } else {
            this.changeUserStatus(SquadOvActivity.Online, [])
        }
    }
}<|MERGE_RESOLUTION|>--- conflicted
+++ resolved
@@ -4,11 +4,8 @@
 import { apiClient } from '@client/js/api'
 import { gameShorthandToGame } from '@client/js/squadov/game'
 
-<<<<<<< HEAD
-=======
 const MANUAL_CLOSE = 4000
 
->>>>>>> 5c725825
 export enum SquadOvActivity {
     Online,
     InGame,
@@ -33,10 +30,7 @@
     _subscribed: Set<number>
     _messageQueue: string[]
     _reconnectCount: number
-<<<<<<< HEAD
-=======
     _errorCount: number
->>>>>>> 5c725825
 
     constructor(store: Store<RootState>) {
         this._store = store
@@ -52,10 +46,7 @@
         this._subscribed = new Set()
         this._messageQueue = []
         this._reconnectCount = 0
-<<<<<<< HEAD
-=======
         this._errorCount = 0
->>>>>>> 5c725825
     }
 
     changeCurrentUserId(userId: number | undefined) {
@@ -85,11 +76,7 @@
 
             this._connection.onclose = (e: CloseEvent) => {
                 console.log('User Activity Websocket Close: ', e.code, e.reason)
-<<<<<<< HEAD
-                if (e.code != 1001) {
-=======
                 if (e.code != 1001 && e.code != MANUAL_CLOSE) {
->>>>>>> 5c725825
                     this.recoverFromError()
                 }
             }
@@ -115,11 +102,7 @@
 
     recoverFromError() {
         if (!!this._connection) {
-<<<<<<< HEAD
-            this._connection.close()
-=======
             this._connection.close(MANUAL_CLOSE)
->>>>>>> 5c725825
         }
         this._connection = null
         this.reconnect()
@@ -200,11 +183,7 @@
 
     disconnect() {
         if (!!this._connection) {
-<<<<<<< HEAD
-            this._connection.close()
-=======
             this._connection.close(MANUAL_CLOSE)
->>>>>>> 5c725825
         }
         this._userId = undefined
         this._ready = false
